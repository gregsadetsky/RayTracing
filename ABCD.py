--- conflicted
+++ resolved
@@ -504,15 +504,6 @@
 		return (fieldStopPosition,fieldStopDiameter)
 
 	def fieldOfView(self):
-<<<<<<< HEAD
-		""" The field of view is the maximum object height visible until blocked by field stop
-		
-		Strategy: take ray at various height from object and aim at center of pupil
-		(chief ray from that point) until ray is blocked.
-		It is possible to have finite diameter elements but still an infinite
-		field of view and therefore no Field stop. """
-		
-=======
 		""" The field of view is the maximum object height visible until its chief ray 
 		is blocked by the field stop
 		
@@ -521,7 +512,6 @@
 		It is possible to have finite diameter elements but still an infinite
 		field of view and therefore no Field stop.
 		"""
->>>>>>> f7d6bd22
 		halfFieldOfView = float('+Inf')
 		(stopPosition, stopDiameter) = self.fieldStop()
 		if stopPosition == None:

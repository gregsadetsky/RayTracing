--- conflicted
+++ resolved
@@ -332,26 +332,7 @@
         self.assertListEqual(mg.elements, mg2.elements)
 
 
-<<<<<<< HEAD
 class TestSaveAndLoadMatrixGroup(envtest.RaytracingTestCase):
-=======
-class TestSaveAndLoadMatrixGroup(unittest.TestCase):
-    dirName = ""
-
-    @classmethod
-    def setUpClass(cls) -> None:
-        cls.dirName = "tempDir"
-        try:
-            os.mkdir(cls.dirName)
-        except:
-            pass
-
-    @classmethod
-    def tearDownClass(cls) -> None:
-        for file in os.listdir(cls.dirName):
-            os.remove(os.path.join(cls.dirName, file))
-        os.rmdir(cls.dirName)
->>>>>>> 542b9db8
 
     def setUp(self) -> None:
         self.testMG = MatrixGroup([Space(10), Lens(10), Space(10)])

import unittest
import envtest # modifies path
from raytracing import *

inf = float("+inf")


class TestImagingPath(unittest.TestCase):
    def testImagingPathInfiniteFieldOfView(self):
        path = ImagingPath()
        path.append(System2f(f=10))
        self.assertEqual(path.fieldOfView(), inf)

    def testImagingPathInfiniteFieldOfView2(self):
        path = ImagingPath()
        path.append(System2f(f=10, diameter=10))
        self.assertEqual(path.fieldOfView(), inf)

    def testImagingPathInfiniteFieldOfView3(self):
        path = ImagingPath()
        path.append(System2f(f=10, diameter=10))
        path.append(Aperture(diameter=20))
        self.assertAlmostEqual(path.fieldOfView(), 20, 2)

    def testDisplayRangeWithFiniteLens(self):
        path = ImagingPath()  # default objectHeight is 10
        path.append(Space(d=10))
        path.append(Lens(f=5, diameter=20))

        largestDiameter = 20

        self.assertEqual(path.displayRange(), largestDiameter)

    def testDisplayRangeWithObjectHigherThanLens(self):
        path = ImagingPath()
        path.objectHeight = 20
        path.append(Space(d=10))
        path.append(Lens(f=5, diameter=20))

        largestDiameter = path.objectHeight * 2

        self.assertEqual(path.displayRange(), largestDiameter)

    def testDisplayRangeWithEmptyPath(self):
        path = ImagingPath()

        largestDiameter = path.objectHeight * 2

        self.assertEqual(path.displayRange(), largestDiameter)

    def testEntrancePupilAIs0(self):
        space = Space(2)
        lens = Lens(10, 110)
        space2 = Space(10, diameter=50)
        elements = [space, lens, space2]
        path = ImagingPath(elements)
        self.assertIsNotNone(path.entrancePupil())

    def testChiefRayNoApertureStop(self):
        path = ImagingPath(System2f(10))
        chiefRay = path.chiefRay()
        self.assertIsNone(chiefRay)

<<<<<<< HEAD
    def testMarginalRaysIsImaging(self):
        path = ImagingPath(System4f(10, 10))
        path.append(Aperture(10))
        self.assertIsNone(path.marginalRays())
=======
    def testImageSizeDIs0(self):
        path = ImagingPath(System2f(f=10, diameter=10))
        path.append(Aperture(20))
        self.assertEqual(path.imageSize(), inf)
>>>>>>> 4e999c92

if __name__ == '__main__':
    unittest.main()<|MERGE_RESOLUTION|>--- conflicted
+++ resolved
@@ -61,17 +61,15 @@
         chiefRay = path.chiefRay()
         self.assertIsNone(chiefRay)
 
-<<<<<<< HEAD
     def testMarginalRaysIsImaging(self):
         path = ImagingPath(System4f(10, 10))
         path.append(Aperture(10))
         self.assertIsNone(path.marginalRays())
-=======
+
     def testImageSizeDIs0(self):
         path = ImagingPath(System2f(f=10, diameter=10))
         path.append(Aperture(20))
         self.assertEqual(path.imageSize(), inf)
->>>>>>> 4e999c92
 
 if __name__ == '__main__':
     unittest.main()
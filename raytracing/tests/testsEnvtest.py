--- conflicted
+++ resolved
@@ -133,14 +133,14 @@
             self.fail(f"An exception was raised!\n{exception}")
         self.assertFalse(os.path.exists(self.tempDir))
 
-<<<<<<< HEAD
+
     def testClearMatplotlibPlots(self):
         import matplotlib.pyplot as plt
         fig, _ = plt.subplots(2, 1, figsize=(10, 7))
         figNum = fig.number
         envtest.RaytracingTestCase.clearMatplotlibPlots()
         self.assertFalse(plt.fignum_exists(figNum))
-=======
+
     def testRedirectStdOutDecoratorNoFileSpecifiedReturnOnlyValue(self):
         @envtest.redirectStdOutToFile
         def printHelloWorld():
@@ -217,7 +217,7 @@
 
         with self.assertRaises(AssertionError):
             self.assertPrints(toto, "Nothing is printed")
->>>>>>> e72d4ec5
+
 
 
 if __name__ == '__main__':

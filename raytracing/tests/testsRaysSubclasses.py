--- conflicted
+++ resolved
@@ -102,11 +102,6 @@
             self.fail("This should not raise any exception.")
         self.assertEqual(ray, Ray())
 
-<<<<<<< HEAD
-=======
-    @envtest.expectedFailure
-    # FIXME: Rays now warns only when it takes a long time (more than 3 seconds)
->>>>>>> 06f444bd
     def testRandomRaysGetWarnsWhenGeneratingRaysOnlyForLongTimes(self):
 
         class RandomRaysTest(RandomRays):

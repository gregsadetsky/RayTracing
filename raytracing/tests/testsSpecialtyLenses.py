import envtest  # modifies path
import matplotlib.pyplot as plt

from raytracing import *


class TestAchromatDoubletLens(envtest.RaytracingTestCase):

    def testInit(self):
        achromat = AchromatDoubletLens(fa=-100.0, fb=-103.6, R1=-52.0, R2=49.9, R3=600.0, tc1=2.0, tc2=4.0, te=7.7,
                                       n1=N_BAK4.n(0.5876), n2=SF5.n(0.5876), diameter=25.4, url='https://www.test.com',
                                       label="testInit Doublet")
        self.assertIsNotNone(achromat)

    def testAchromatShift(self):
        achromat855 = AchromatDoubletLens(fa=200.0, fb=193.2, R1=134.0, R2=-109.2, R3=-515.2,
                                          tc1=8.2, tc2=5.0, te=10.1, mat1=N_LAK22, mat2=N_SF6HT,
                                          diameter=50.8,
                                          url='https://www.thorlabs.com/newgrouppage9.cfm?objectgroup_id=259',
                                          label="AC508-200-B", wavelengthRef=0.855)

        achromat700 = AchromatDoubletLens(fa=200.0, fb=193.2, R1=134.0, R2=-109.2, R3=-515.2,
                                          tc1=8.2, tc2=5.0, te=10.1, mat1=N_LAK22, mat2=N_SF6HT,
                                          diameter=50.8,
                                          url='https://www.thorlabs.com/newgrouppage9.cfm?objectgroup_id=259',
                                          label="AC508-200-B", wavelength=0.700, wavelengthRef=0.855)

        thorlabs_focal_value_855 = 0
        thorlabs_focal_value_700 = 0.010  # mm

        diff = abs(thorlabs_focal_value_855 - thorlabs_focal_value_700)

        diffFocal = abs((-1 / achromat855.C) - (-1 / achromat700.C))
        print(-1 / achromat855.C, -1 / achromat700.C)
        print(diff, diffFocal)

        self.assertAlmostEqual(diff, diffFocal, places=3)

    def testWarnThickness(self):
        with self.assertWarns(UserWarning):
            achromat = AchromatDoubletLens(fa=125.0, fb=122.0, R1=77.6, R2=-55.9, R3=-160.8, tc1=4.0, tc2=2.8, te=5.0,
                                           n1=N_BK7.n(0.5876), n2=N_SF5.n(0.5876), diameter=25.4,
                                           url='https://www.test.com', label="testThickness Doublet")

    def testWarnBackFocalLength(self):
        with self.assertWarns(UserWarning):
            achromat = AchromatDoubletLens(fa=30.0, fb=22.9, R1=20.89, R2=-16.73, R3=-79.8, tc1=12, tc2=2.0, te=8.8,
                                           n1=N_BAF10.n(0.5876), n2=N_SF6HT.n(0.5876), diameter=25.4,
                                           url='https://www.test.com', label="TestBackFocalLength Doublet")

    def testWarnEffectiveFocalLength(self):
        with self.assertWarns(UserWarning):
            achromat = AchromatDoubletLens(fa=150.00, fb=126.46, R1=92.05, R2=-72.85, R3=-305.87, tc1=23.2, tc2=23.1,
                                           te=36.01, n1=1.6700, n2=1.8467, diameter=75, url="https://www.test.com",
                                           label="TestEffectiveFocalLength Doublet")

    def testPointsOfInterest(self):
        z = 10
        achromat = AchromatDoubletLens(fa=-100.0, fb=-103.6, R1=-52.0, R2=49.9, R3=600.0, tc1=2.0, tc2=4.0, te=7.7,
                                       n1=N_BAK4.n(0.5876), n2=SF5.n(0.5876), diameter=25.4, url='https://www.test.com',
                                       label="testPoI Doublet")
        points = achromat.pointsOfInterest(z)
        f = -1.0 / achromat.C
        p1 = z - (1 - achromat.D) / achromat.C
        ff = p1 - f

        p2 = z + achromat.L + (1 - achromat.A) / achromat.C
        fb = p2 + f

        self.assertIsNotNone(achromat)
        self.assertAlmostEqual(points[0]['z'], ff)
        self.assertAlmostEqual(points[1]['z'], fb)


class TestAchromatDoubletLensSubclasses(envtest.RaytracingTestCase):
    def setUp(self) -> None:
        self.subclasses = AchromatDoubletLens.__subclasses__()

    def testSubclassesInit(self):
        fails = []
        for subclass in self.subclasses:
            achromat = subclass()

            try:
                self.assertIsNotNone(achromat)
            except AssertionError:
                fails.append('{} not properly initiated.'.format(subclass.__name__))
        self.assertEqual([], fails)

    def testPointsOfInterest(self):
        fails = []
        z = 0
        for subclass in self.subclasses:
            achromat = subclass()
            points = achromat.pointsOfInterest(z)

            f = -1.0 / achromat.C
            p1 = z - (1 - achromat.D) / achromat.C
            ff = p1 - f

            p2 = z + achromat.L + (1 - achromat.A) / achromat.C
            fb = p2 + f

            try:
                self.assertAlmostEqual(points[0]['z'], ff)
                self.assertAlmostEqual(points[1]['z'], fb)
            except AssertionError:
                fails.append('{} has the wrong points of interest.'.format(subclass.__name__))
        self.assertEqual([], fails)


class TestSingletLens(envtest.RaytracingTestCase):
    def testInit(self):
        achromat = SingletLens(f=75.0, fb=72.0, R1=38.6, R2=100000, tc=4.1, te=2.0, n=N_BK7.n(0.5876),
                               diameter=25.4, url='https://www.test.com', label="TestInit Singlet")
        self.assertIsNotNone(achromat)

    def testWarnThickness(self):
        with self.assertWarns(UserWarning):
            achromat = SingletLens(f=63.52, fb=62.41, R1=77.6, R2=-55.9, tc=4.0, te=5.0, n=N_BK7.n(0.5876),
                                   diameter=25.4, url='https://www.test.com', label="testThickness Singlet")

    def testWarnBackFocalLength(self):
        with self.assertWarns(UserWarning):
            achromat = SingletLens(f=15.9, fb=22.9, R1=20.89, R2=-16.73, tc=12, te=1.9, n=N_BAF10.n(0.5876),
                                   diameter=25.4, url='https://www.test.com',
                                   label="TestBackFocalLength Singlet")

    def testWarnEffectiveFocalLength(self):
        with self.assertWarns(UserWarning):
            achromat = SingletLens(f=150.00, fb=57.82, R1=92.05, R2=-72.85, tc=23.2, te=4.8, n=1.6700,
                                   diameter=75, url="https://www.test.com",
                                   label="TestEffectiveFocalLength Singlet")


class TestSingletLensSubclasses(envtest.RaytracingTestCase):
    def setUp(self) -> None:
        self.subclasses = SingletLens.__subclasses__()

    def testSubclassesInit(self):
        fails = []
        for subclass in self.subclasses:
            achromat = subclass()

            try:
                self.assertIsNotNone(achromat)
            except AssertionError:
                fails.append('{} not properly initiated.'.format(subclass.__name__))
        self.assertEqual([], fails)

    def testPointsOfInterest(self):
        fails = []
        z = 0
        for subclass in self.subclasses:
            achromat = subclass()
            points = achromat.pointsOfInterest(z)

            f = -1.0 / achromat.C
            p1 = z - (1 - achromat.D) / achromat.C
            ff = p1 - f

            p2 = z + achromat.L + (1 - achromat.A) / achromat.C
            fb = p2 + f

            try:
                self.assertAlmostEqual(points[0]['z'], ff)
                self.assertAlmostEqual(points[1]['z'], fb)
            except AssertionError:
                fails.append('{} has the wrong points of interest.'.format(subclass.__name__))
        self.assertEqual([], fails)


class TestObjectives(envtest.RaytracingTestCase):
    def testInit(self):
        objective = Objective(f=180 / 40, NA=0.8, focusToFocusLength=40, backAperture=7, workingDistance=2,
                              magnification=40, fieldNumber=22, label='TestInit Objective', url="https://www.test.com")
        self.assertIsNotNone(objective)

    def testWarnNotFullyTested(self):
        Objective.warningDisplayed = False

        with self.assertWarns(FutureWarning):
            objective = Objective(f=180 / 40, NA=0.8, focusToFocusLength=40, backAperture=7, workingDistance=2,
                                  magnification=40, fieldNumber=22, label='TestWarn Objective', url="https://www.test.com")

        self.assertTrue(Objective.warningDisplayed)

    def testFlipOrientation(self):
        original = Objective(f=180 / 40, NA=0.8, focusToFocusLength=40, backAperture=7, workingDistance=2,
<<<<<<< HEAD
                             label='TestFlip Objective', url="https://www.test.com")
        flipped = Objective(f=180 / 40, NA=0.8, focusToFocusLength=40, backAperture=7, workingDistance=2,
                            label='TestFlip Objective', url="https://www.test.com")
=======
                              magnification=40, fieldNumber=22, label='TestFlip Objective', url="https://www.test.com")
        flipped = Objective(f=180 / 40, NA=0.8, focusToFocusLength=40, backAperture=7, workingDistance=2,
                              magnification=40, fieldNumber=22, label='TestFlip Objective', url="https://www.test.com")
>>>>>>> 98e0f5a4
        flipped.flipOrientation()

        self.assertFalse(original.isFlipped)
        self.assertTrue(flipped.isFlipped)
        self.assertNotEqual(original.frontVertex, flipped.frontVertex)
        self.assertNotEqual(original.backVertex, flipped.backVertex)

    def testPointsOfInterest(self):
        z = 10
<<<<<<< HEAD
        objective = Objective(f=180 / 40, NA=0.8, focusToFocusLength=40, backAperture=7, workingDistance=2,
                              label='TestPoI Objective', url="https://www.test.com")
=======
        objective = Objective(f=180/40, NA=0.8, focusToFocusLength=40, backAperture=7, workingDistance=2,
                              magnification=40, fieldNumber=22, label='TestPoI Objective', url="https://www.test.com")
>>>>>>> 98e0f5a4
        points = objective.pointsOfInterest(z)
        ff = z + objective.focusToFocusLength
        fb = z

        self.assertAlmostEqual(points[0]['z'], fb)
        self.assertAlmostEqual(points[1]['z'], ff)

    def testPointsOfInterestFlipped(self):
        z = 10
<<<<<<< HEAD
        objective = Objective(f=180 / 40, NA=0.8, focusToFocusLength=40, backAperture=7, workingDistance=2,
                              label='TestPoI Objective', url="https://www.test.com")
=======
        objective = Objective(f=180/40, NA=0.8, focusToFocusLength=40, backAperture=7, workingDistance=2,
                              magnification=40, fieldNumber=22, label='TestPoI Objective', url="https://www.test.com")
>>>>>>> 98e0f5a4
        points = objective.pointsOfInterest(z)
        ff = z + objective.focusToFocusLength
        fb = z
        self.assertAlmostEqual(points[0]['z'], fb)
        self.assertAlmostEqual(points[1]['z'], ff)

        objective.flipOrientation()
        points = objective.pointsOfInterest(z)
        self.assertAlmostEqual(points[0]['z'], ff)
        self.assertAlmostEqual(points[1]['z'], fb)


class TestObjectivesSubclasses(envtest.RaytracingTestCase):
    def setUp(self) -> None:
        self.subclasses = Objective.__subclasses__()

    def testSubclassesInit(self):
        fails = []
        for subclass in self.subclasses:
            objective = subclass()

            try:
                self.assertIsNotNone(objective)
            except AssertionError:
                fails.append('{} not properly initiated.'.format(subclass.__name__))
        self.assertEqual([], fails)

    def testFlipOrientation(self):
        fails = []
        for subclass in self.subclasses:
            original = subclass()
            flipped = subclass().flipOrientation()

            try:
                self.assertFalse(original.isFlipped)
                self.assertTrue(flipped.isFlipped)
                self.assertNotEqual(original.frontVertex, flipped.frontVertex)
                self.assertNotEqual(original.backVertex, flipped.backVertex)
            except AssertionError:
                fails.append('{} was not properly flipped.'.format(subclass.__name__))
        self.assertEqual([], fails)

    def testPointsOfInterest(self):
        fails = []
        z = 10
        for subclass in self.subclasses:
            objective = subclass()
            points = objective.pointsOfInterest(z)
            ff = z + objective.focusToFocusLength
            fb = z

            try:
                self.assertAlmostEqual(points[0]['z'], fb)
                self.assertAlmostEqual(points[1]['z'], ff)
            except AssertionError:
                fails.append('{} has the wrong point of interest.'.format(subclass.__name__))
        self.assertEqual([], fails)

    def testPointsOfInterestFlipped(self):
        fails = []
        z = 10
        for subclass in self.subclasses:
            objective = subclass()
            points = objective.pointsOfInterest(z)
            ff = z + objective.focusToFocusLength
            fb = z

            try:
                self.assertAlmostEqual(points[0]['z'], fb)
                self.assertAlmostEqual(points[1]['z'], ff)

                objective.flipOrientation()
                points = objective.pointsOfInterest(z)
                self.assertAlmostEqual(points[0]['z'], ff)
                self.assertAlmostEqual(points[1]['z'], fb)
            except AssertionError:
                fails.append('{} has the wrong point of interest.'.format(subclass.__name__))
        self.assertEqual([], fails)


if __name__ == '__main__':
    envtest.main()<|MERGE_RESOLUTION|>--- conflicted
+++ resolved
@@ -187,15 +187,10 @@
 
     def testFlipOrientation(self):
         original = Objective(f=180 / 40, NA=0.8, focusToFocusLength=40, backAperture=7, workingDistance=2,
-<<<<<<< HEAD
-                             label='TestFlip Objective', url="https://www.test.com")
-        flipped = Objective(f=180 / 40, NA=0.8, focusToFocusLength=40, backAperture=7, workingDistance=2,
-                            label='TestFlip Objective', url="https://www.test.com")
-=======
                               magnification=40, fieldNumber=22, label='TestFlip Objective', url="https://www.test.com")
         flipped = Objective(f=180 / 40, NA=0.8, focusToFocusLength=40, backAperture=7, workingDistance=2,
                               magnification=40, fieldNumber=22, label='TestFlip Objective', url="https://www.test.com")
->>>>>>> 98e0f5a4
+
         flipped.flipOrientation()
 
         self.assertFalse(original.isFlipped)
@@ -205,13 +200,10 @@
 
     def testPointsOfInterest(self):
         z = 10
-<<<<<<< HEAD
-        objective = Objective(f=180 / 40, NA=0.8, focusToFocusLength=40, backAperture=7, workingDistance=2,
-                              label='TestPoI Objective', url="https://www.test.com")
-=======
+
         objective = Objective(f=180/40, NA=0.8, focusToFocusLength=40, backAperture=7, workingDistance=2,
                               magnification=40, fieldNumber=22, label='TestPoI Objective', url="https://www.test.com")
->>>>>>> 98e0f5a4
+
         points = objective.pointsOfInterest(z)
         ff = z + objective.focusToFocusLength
         fb = z
@@ -221,13 +213,10 @@
 
     def testPointsOfInterestFlipped(self):
         z = 10
-<<<<<<< HEAD
-        objective = Objective(f=180 / 40, NA=0.8, focusToFocusLength=40, backAperture=7, workingDistance=2,
-                              label='TestPoI Objective', url="https://www.test.com")
-=======
+
         objective = Objective(f=180/40, NA=0.8, focusToFocusLength=40, backAperture=7, workingDistance=2,
                               magnification=40, fieldNumber=22, label='TestPoI Objective', url="https://www.test.com")
->>>>>>> 98e0f5a4
+
         points = objective.pointsOfInterest(z)
         ff = z + objective.focusToFocusLength
         fb = z

--- conflicted
+++ resolved
@@ -9,17 +9,6 @@
 
 
 class TestMaterialSubclasses(unittest.TestCase):
-<<<<<<< HEAD
-    def setUp(self) -> None:
-        self.materials = Material.__subclasses__()
-        self.fails = []
-
-    def tearDown(self):
-        self.assertEqual([], self.fails)
-
-    def testMaterialSubclassesTypeError(self):
-        for material in self.materials:
-=======
     @property
     def subclasses(self):
         return Material.__subclasses__()
@@ -27,35 +16,23 @@
     def testMaterialSubclassesTypeError(self):
         fails = []
         for subclass in self.subclasses:
->>>>>>> 240a4af6
             try:
-                self.assertRaises(TypeError, material.n, None)
-                self.assertRaises(TypeError, material.n, 'test')
+                self.assertRaises(TypeError, subclass.n, None)
+                self.assertRaises(TypeError, subclass.n, 'test')
             except AssertionError:
-<<<<<<< HEAD
-                self.fails.append('TypeError for subclass {}'.format(material.__name__))
-
-    def testMaterialSubclassesValueErrors(self):
-        for material in self.materials:
-=======
                 fails.append('TypeError for subclass {}'.format(subclass.__name__))
         self.assertEqual([], fails)
 
     def testMaterialSubclassesValueErrors(self):
         fails = []
         for subclass in self.subclasses:
->>>>>>> 240a4af6
             try:
-                self.assertRaises(ValueError, material.n, 100)
-                self.assertRaises(ValueError, material.n, 0)
-                self.assertRaises(ValueError, material.n, -100)
+                self.assertRaises(ValueError, subclass.n, 100)
+                self.assertRaises(ValueError, subclass.n, 0)
+                self.assertRaises(ValueError, subclass.n, -100)
             except AssertionError:
-<<<<<<< HEAD
-                self.fails.append('ValueError for subclass {}'.format(material.__name__))
-=======
                 fails.append('ValueError for subclass {}'.format(subclass.__name__))
         self.assertEqual([], fails)
->>>>>>> 240a4af6
 
     def testMaterialSubclasses(self):
         ''' These are sample values of refractive indexes for each subclass of material for a wavelength of 5 micron.
@@ -67,15 +44,11 @@
                              1.4251526811342752, 1.5810761652641074, 1.7197092324835102, 1.528065402814606,
                              1.541289278092723, 1.5975207997018837, 1.3404572894914368]
 
-        for material in self.materials:
-            n = material.n(5)
+        for subclass in self.subclasses:
+            n = subclass.n(5)
             if n not in refractiveIndexes:
-<<<<<<< HEAD
-                self.fails.append('Wrong value for subclass {}, {} not a valid n value.'.format(material.__name__, str(n)))
-=======
                 fails.append('Wrong value for subclass {}, {} not a valid n value.'.format(subclass.__name__, str(n)))
         self.assertEqual([], fails)
->>>>>>> 240a4af6
 
 
 if __name__ == '__main__':

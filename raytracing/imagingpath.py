from typing import Any, Union

from .matrixgroup import *

from .ray import *
import matplotlib.pyplot as plt
import matplotlib.patches as patches
import matplotlib.path as mpath
import matplotlib.transforms as transforms
import sys


class ImagingPath(MatrixGroup):
    """ImagingPath: the main class of the module, allowing
    the combination of Matrix() or MatrixGroup() to be used 
    as an imaging group with an object at the beginning.

    Usage is to create the ImagingPath(), then append() elements
    and display(). You may change objectHeight, fanAngle, fanNumber
    and rayNumber.

    Parameters
    ----------
    elements : (Matrix)
        definitiion (default=None).
    label : string
        The label for the imaging path

    Attributes
    ----------
    _objectHeight : float
        The full height of object can be defined using this attribute (default=10.0)
    objectPosition : float
        This attribute defines the position of the object which must be defined zero for now. (default=0)
    fanAngle : float
        this value indicates full fan angle in radians for rays (max? min?) (default=0.1)
    fanNumber : int
        This value indicates the number of ray(s) in fan (default=9)
    precision : float
        The accuracy to be considered when calculating the field stop (default=0.001)
    maxHeight : float
        The maximum height to be considered when calculating the field stop (default=10000.0)
    showObject : bool
        If True, the object will be shown on display (default=True)
    showImage : bool
        If True, the image will be shown on display (default=True)
    showEntrancePupil : bool
        If True, the entrance pupil will be shown on display (default=False)
    showElementLabels : bool
        If True, the labels of the elements will be shown on display (default=True)
    showPointsOfInterest : bool
        If True, the points of interests will be shown on display (default=True)
    showPointsOfInterestLabels : bool
        If True, the labels of the points of interests will be shown on display (default=True)
    showPlanesAcrossPointsOfInterest : bool
        If True, the planes across the points of interests will be shown (default=True)


        Examples
        --------
        >>> from raytracing import *
        >>> path = ImagingPath() # define an imaging path
        >>> #set the desire properties
        >>> path.objectHeight=4
        >>> path.fanAngle=0.1
        >>> path.fanNumber=5
        >>> # use append() to add elements to the imaging path
        >>> path.append(Space(d=20))
        >>> path.append(Lens(f=20,label="f=20"))
        >>> path.append(Space(d=30))
        >>> path.append(Lens(f=10,label="f=10"))
        >>> path.append(Space(d=10))
        >>> #display the imeging path
        >>> path.display()

        And the following figure will be plotted:

        .. image:: ImagingPath.png
                    :width: 70%
                    :align: center
    """

    def __init__(self, elements=None, label=""):

        self._objectHeight = 10.0  # object height (full).
        self.objectPosition = 0.0  # always at z=0 for now.
        self.fanAngle = 0.1  # full fan angle for rays
        self.fanNumber = 9  # number of rays in fan
        self.rayNumber = 3  # number of points on object

        # Constants when calculating field stop
        self.precision = 0.001
        self.maxHeight = 10000.0

        # Display properties
        self.showObject = True
        self.showImages = True
        self.showEntrancePupil = False
        self.showElementLabels = True
        self.showPointsOfInterest = True
        self.showPointsOfInterestLabels = True
        self.showPlanesAcrossPointsOfInterest = True
        super(ImagingPath, self).__init__(elements=elements, label=label)

    @property
    def objectHeight(self):
        """This function returns the current object height. The returned value cannot be changed.

        Returns
        -------
        _objectHeight : float
            The height of the object.

        See Also
        --------
        raytracing.ImagingPath.setObjectHeight

        """
        return self._objectHeight

    def setObjectHeight(self, objectHeight: float):
        """This function is used to set a different object height. The new height must be positive.

        Parameters
        ----------
        objectHeight : float
            The new height of the object. Must be positive, otherwise a ValueError is raised.

        Returns
        -------
        chiefRay : object of Ray class
            The properties (i.e. height and the angle of the chief ray.)

        See Also
        --------
        raytracing.ImagingPath.objectHeight
                """
        if objectHeight < 0:
            raise ValueError("The object height can't be negative.")
        self._objectHeight = objectHeight

    def chiefRay(self, y=None):
        """This function returns the chief ray for a height y at object.
        The chief ray for height y is the ray that goes
        through the center of the aperture stop.

        Parameters
        ----------
        y : float
            The starting height of the chief ray at the object (default=None)
            If no height is provided, then the function uses the limit of the field of view.

        Returns
        -------
        chiefRay : object of Ray class
            The properties (i.e. height and the angle of the chief ray.)

        Examples
        --------
        >>> from raytracing import *
        >>> path = ImagingPath() # define an imaging path
        >>> # use append() to add elements to the imaging path
        >>> path.append(Space(d=20))
        >>> path.append(Lens(f=20,diameter=2,label="f=20"))
        >>> path.append(Space(d=30))
        >>> path.append(Lens(f=10,diameter=10,label="f=10"))
        >>> path.append(Space(d=10))
        >>> print(path.chiefRay())
        /       \
        |  6.668  |
        |         |
        | -0.333  |
         \       /
        z = 0.000

        See Also
        --------
        raytracing.ImagingPath.marginalRays
        raytracing.ImagingPath.axialRay
        raytracing.ImagingPath.principalRay

        Notes
        -----
        The calculation is simple: obtain the transfer matrix
        to the aperture stop, then we know that the input ray
        (which we are looking for) will end at y=0 at the
        aperture stop.
        If the element B in the transfer matrix for the imaging path
        is zero, there is no value for the height and angle that makes
        a proper chief ray. So the function will return None.
        If there is no aperture stop, there is no chief ray either. None is also returned.
        """
        (stopPosition, stopDiameter) = self.apertureStop()
        if stopPosition is None:
            return None

        transferMatrixToApertureStop = self.transferMatrix(upTo=stopPosition)
        A = transferMatrixToApertureStop.A
        B = transferMatrixToApertureStop.B

        if transferMatrixToApertureStop.isImaging:
            return None

        if y is None:
            y = self.fieldOfView()
            if abs(y) == float("+inf"):
                raise ValueError("Must provide y when the filed of view is infinite")

        return Ray(y=y, theta=-A * y / B)

    def principalRay(self):
        """This function returns the chief ray for the height y at the edge 
        of the field of view. The chief ray for height y is the ray that goes
        through the center of the aperture stop.

        Returns
        -------
        principalRay : object of Ray class
            The properties (i.e. height and the angle of the marginal ray).

        See Also
        --------
        raytracing.ImagingPath.marginalRays
        raytracing.ImagingPath.axialRay
        raytracing.ImagingPath.chiefRay

        """
        return self.chiefRay(y=None)

    def marginalRays(self, y=0):
        """This function calculates the marginal rays for a height y at object.
        The marginal rays for height y are the rays that hit the upper and lower
        edges of the aperture stop. There are always two marginal rays for any
        point on the object.  They are symmetric on either side of the optic axis
        only when y=0, in which case they are called the axial rays (or just axial
        ray).

        Parameters
        ----------
        y : float
            The starting height of the marginal rays at the object (default=0)
            In general, this could be any height, not just y=0. However, we usually
            want y=0 which is implicitly called "the axial ray (of the system)",


        Returns
        -------
        marginalRays : list of object of Ray class
            The properties (i.e. heights and the angles of the marginal rays.).
            If the default value is used at the input (y=0), both rays will be
            symmetrically oriented on either side of the optical axis.

        Examples
        --------
        >>> from raytracing import *
        >>> path = ImagingPath() # define an imaging path
        >>> # use append() to add elements to the imaging path
        >>> path.append(Space(d=20))
        >>> path.append(Lens(f=20,diameter=2,label="f=20"))
        >>> path.append(Space(d=30))
        >>> path.append(Lens(f=10,diameter=10,label="f=10"))
        >>> path.append(Space(d=10))
        >>> print( 'the first and the second marginal rays are :', path.marginalRays()[0],path.marginalRays()[1])
        the first and the second marginal rays are :
         /       \
        |  0.000  |
        |         |
        |  0.050  |
         \       /
        z = 0.000
         /       \
        |  0.000  |
        |         |
        | -0.050  |
         \       /
        z = 0.000

        As it can be seen in the example, the marginal rays at y=0 
        are symmetrically oriented on either side of the optical axis.

        See Also
        --------
        raytracing.ImagingPath.axialRay
        raytracing.ImagingPath.chiefRay
        raytracing.ImagingPath.principalRay

        Notes
        -----
        The calculation is simple: obtain the transfer matrix
        to the aperture stop, then we know that the input ray
        (which we are looking for) will end at y= +/-(diameter/2) at the
        aperture stop. We return the largest (positive) angle first, for
        convenience.

        """
        (stopPosition, stopDiameter) = self.apertureStop()
        if stopPosition is None:
            return None  # No aperture stop -> no marginal rays

        transferMatrixToApertureStop = self.transferMatrix(upTo=stopPosition)
        A = transferMatrixToApertureStop.A
        B = transferMatrixToApertureStop.B

        if transferMatrixToApertureStop.isImaging:
            return None

<<<<<<< HEAD
        thetaUp = (stopDiameter / 2.0 - A * y) / B
=======

        thetaUp  = (stopDiameter / 2.0 - A * y) / B
>>>>>>> 422c5892
        thetaDown = (-stopDiameter / 2.0 - A * y) / B

        if thetaDown > thetaUp:
            (thetaUp, thetaDown) = (thetaDown, thetaUp)

        return [Ray(y=y, theta=thetaUp), Ray(y=y, theta=thetaDown)]

    def axialRay(self):
        """This function returns the axial ray of the system, also known as
        the marginal ray for a point on axis (y=0) at the object.

        Returns
        -------
        axialRay : object of Ray class
            The properties (i.e. height and the angle of the marginal ray).
            Another axial can be obtained with the opposite of the angle.

        See Also
        --------
        raytracing.ImagingPath.marginalRays
        raytracing.ImagingPath.chiefRay
        raytracing.ImagingPath.principalRay
        """
        return self.marginalRays()

    def apertureStop(self):
        """The "aperture stop" is an aperture in the system that limits
        the cone of angles originating from zero height at the object plane.

        Returns
        -------
        apertureStop : (float,float)
            Returns an array including the position (index [0] of the output)
            and diameter (index [1] of the output) of the aperture stop.
            If there are no elements of finite diameter (i.e. all optical elements
            are infinite in diameters), then there is no aperture stop in the system
            and the size of the aperture stop is infinite (+Inf).

        Examples
        --------
        >>> from raytracing import *
        >>> path = ImagingPath() # define an imaging path
        >>> path.objectHeight=6
        >>> # use append() to add elements to the imaging path
        >>> path.append(Space(d=20))
        >>> path.append(Lens(f=20,diameter=5,label="f=20"))
        >>> path.append(Space(d=30))
        >>> path.append(Lens(f=10,diameter=10,label="f=10"))
        >>> path.append(Space(d=10))
        >>> print('The position of aperture stop is:', path.apertureStop()[0])
        >>> print('The diameter of aperture stop is:',path.apertureStop()[1])
        The position of aperture stop is: 20.0
        The diameter of aperture stop is: 5

        Also, as the following, you can use display() to follow the rays in the imaging path and view the
        aperture stop and field stop. Since the diameter of the first lens (f=20) is limited,
        this is the aperture stop in the imaging path.

        >>> path.display()

        .. image:: apertureStop.png
            :width: 70%
            :align: center


        See Also
        --------
        rayreacing.ImagingPath.apertureStopPosition
        raytracing.ImagingPath.apertureStopDiameter
        rayreacing.ImagingPath.fieldStop

        Notes
        -----
        Strategy: we take a ray height and divide by real aperture
        diameter at that position.  Some elements may have a finite length
        (e.g., Space() or ThickLens()), so we always calculate the ratio
        before propagating inside the element and after having propagated
        through the element. The position where the absolute value of the
        ratio is maximum is the aperture stop.
        """
        if not self.hasFiniteApertureDiameter():
            return (None, float('+Inf'))
        else:
            ray = Ray(y=0, theta=0.1)  # Any ray angle will do
            rayTrace = self.trace(ray)

            maxRatio = 0.0
            apertureStopPosition = 0
            apertureStopDiameter = float("+Inf")

            for ray in rayTrace:
                ratio = abs(ray.y / ray.apertureDiameter)
                if ratio > maxRatio:
                    apertureStopPosition = ray.z
                    apertureStopDiameter = ray.apertureDiameter
                    maxRatio = ratio

            return (apertureStopPosition, apertureStopDiameter)

    def entrancePupil(self):
        """The entrance pupil is the image of the aperture stop
        as seen from the object. To obtain this image, we simply
        need to know the transfer matrix to the aperture stop,
        then find the "backward" conjugate, which means finding
        the position of the "image" (the entrance pupil) that would 
        lead to the "object" (aperture stop) at the end of the transfer
        matrix. All the terminology is such that it assumes
        the "object" is at the front and the "image" is at the back,
        so we need to invert the magnification.

        Returns
        -------
         entrancePupil : (float,float)
            the position of the pupil relative to input reference plane
            (positive means to the right) and its diameter.

        Examples
        --------
        >>> path = ImagingPath() # define an imaging path
        >>> path.objectHeight=6
        >>> # use append() to add elements to the imaging path
        >>> path.append(Space(d=20))
        >>> path.append(Lens(f=20,diameter=5,label="f=20"))
        >>> path.append(Space(d=30))
        >>> path.append(Lens(f=10,diameter=10,label="f=10"))
        >>> path.append(Space(d=10))
        >>> print('The (position,diameter) of entrance pupil:', path.entrancePupil())
        The (position,diameter) of entrance pupil: (20.0, 5.0)

        """

        if self.hasFiniteApertureDiameter():
            (stopPosition, stopDiameter) = self.apertureStop()
            transferMatrixToApertureStop = self.transferMatrix(upTo=stopPosition)
            (pupilPosition, matrixToPupil) = transferMatrixToApertureStop.backwardConjugate()
            if matrixToPupil is None:
                return None, None
            else:
                (Mt, Ma) = matrixToPupil.magnification()
                return (-pupilPosition, stopDiameter / Mt)
        else:
            return (None, None)

    def fieldStop(self):
        """ The field stop is the aperture that limits the image size (or field of view)
        It is possible to have finite diameter elements but
        still an infinite field of view and therefore no Field stop.
        In fact, if only a single element has a finite diameter,
        there is no field stop (only an aperture stop). The limit
        is arbitrarily set to maxHeight.

        Returns
        -------
        fieldStop : (float,float)
            the outpu is the (position, diameter) of the field stop.
            If there are no elements of finite diameter (i.e. all
            optical elements are infinite in diameters), then there
            is no field stop and no aperture stop in the system
            and their sizes are infinite.

        Examples
        --------
        >>> from raytracing import *
        >>> path = ImagingPath() # define an imaging path
        >>> path.objectHeight=6
        >>> # use append() to add elements to the imaging path
        >>> path.append(Space(d=20))
        >>> path.append(Lens(f=20,diameter=5,label="f=20"))
        >>> path.append(Space(d=30))
        >>> path.append(Lens(f=10,diameter=10,label="f=10"))
        >>> path.append(Space(d=10))
        >>> print('The position of field stop is:', path.apertureStop()[0])
        >>> print('The diameter of field stop is:',path.apertureStop()[1])
        The position of field stop is: 50.0
        The diameter of field stop is: 10

        Also, as the following, you can use display() to follow the rays in the imaging path and view the
        aperture stop and field stop. The second lens in the imaging path (f=10) is the field stop.

        >>> path.display()

        .. image:: apertureStop.png
            :width: 70%
            :align: center


        Notes
        -----
        Strategy: We want to find the exact height from the object
        where it is blocked by an aperture (which will become the
        field stop). We look for the point that separates the
        "unblocked" ray from the "blocked" ray.

        To do so, we take a ray at various heights starting at y=0
        from object with a finite increment "dy" and aim 
        at center of pupil (i.e. chief ray from that height) 
        until ray is blocked. If it is not blocked, increase
        dy and increase y by dy. When it is blocked, we turn
        around and increase by only half the dy, then we continue
        until it is unblocked, turn around, divide dy by 2, etc...
        This rapidly converges to the position at which the ray
        is blocked, which is the field stop half diameter. This
        strategy is better than linearly going through object heights
        because the precision can be very high without a long calculation
        time.

        """
        (apertureStopPosition, dummy) = self.apertureStop()

        fieldStopPosition = None
        fieldStopDiameter = float('+Inf')
        if self.hasFiniteApertureDiameter() and apertureStopPosition != 0:
            dy = self.precision * 100
            y = 0.0
            wasBlocked = False
            chiefRayTrace = []
            while abs(dy) > self.precision or not wasBlocked:
                chiefRay = self.chiefRay(y=y)
                chiefRayTrace = self.trace(chiefRay)
                outputChiefRay = chiefRayTrace[-1]

                if outputChiefRay.isBlocked != wasBlocked:
                    dy = -dy / 2.0  # Go back, reduce increment
                else:
                    dy = dy * 1.5  # Keep going, go faster (different factor)

                y += dy
                wasBlocked = outputChiefRay.isBlocked
                if abs(y) > self.maxHeight and not wasBlocked:
                    return (fieldStopPosition, fieldStopDiameter)

            for ray in chiefRayTrace:
                if ray.isBlocked:
                    fieldStopPosition = ray.z
                    fieldStopDiameter = ray.apertureDiameter
                    break

        return (fieldStopPosition, fieldStopDiameter)

    def fieldOfView(self):
        """The field of view is the maximum object height
        visible until its chief ray is blocked by the field stop.

        Returns
        -------
        fieldOfView : float
            maximum object height that can be visible at the image plane

        Examples
        --------
        >>> from raytracing import *
        >>> path = ImagingPath() # define an imaging path
        >>> ath.objectHeight=6
        >>> # use append() to add elements to the imaging path
        >>> path.append(Space(d=20))
        >>> path.append(Lens(f=20,diameter=5,label="f=20"))
        >>> path.append(Space(d=30))
        >>> path.append(Lens(f=10,diameter=10,label="f=10"))
        >>> path.append(Space(d=10))
        >>> print('field of view :', path.fieldOfView())
        field of view : 6.668181337416174

        Notes
        -----
        Strategy: take ray at various heights from object and
        aim at center of pupil (chief ray from that point)
        until ray is blocked. It is possible to have finite
        diameter elements but still an infinite field of view
        and therefore no Field stop.

        """

        (stopPosition, stopDiameter) = self.fieldStop()
        if stopPosition is None:
            return float('+Inf')

        transferMatrixToFieldStop = self.transferMatrix(upTo=stopPosition)

        dy = self.precision * 100
        y = 0.0
        chiefRay = Ray(y=0, theta=0)
        wasBlocked = False
        while abs(dy) > self.precision or not wasBlocked:
            chiefRay = self.chiefRay(y=y)
            chiefRayTrace = self.trace(chiefRay)
            outputChiefRay = chiefRayTrace[-1]

            if outputChiefRay.isBlocked != wasBlocked:
                dy = -dy / 2.0
            else:
                dy = dy * 1.5  # Don't use 2.0: could bounce forever

            y += dy
            wasBlocked = outputChiefRay.isBlocked
            if abs(y) > self.maxHeight and not wasBlocked:
                return float("+Inf")

        return chiefRay.y * 2.0

    def imageSize(self):
        """The image size is the object field of view multiplied by magnification.
        This value is independent from the height of the object.

        Returns
        -------
        imageSize : float
            the size of the image

        examples
        --------
        >>> from raytracing import *
        >>> path = ImagingPath() # define an imaging path
        >>> # use append() to add elements to the imaging path
        >>> path.append(Space(d=10))
        >>> path.append(Lens(f=10,diameter=10,label="f=10"))
        >>> path.append(Space(d=30))
        >>> path.append(Lens(f=20,diameter=15,label="f=20"))
        >>> path.append(Space(d=20))
        >>> print('size of the image :', path.imageSize())
        size of the image : 10.001885411934927

        """
        fieldOfView = self.fieldOfView()
        (distance, conjugateMatrix) = self.forwardConjugate()
        if conjugateMatrix is None:
            return float("+inf")

        magnification = conjugateMatrix.A
        return abs(fieldOfView * magnification)

    def lagrangeInvariant(self, ray1=None, ray2=None, z=0):
        """
        The Lagrange invariant is a quantity that is conserved
        for any two rays in the system. It is often seen with the
        chief ray and marginal ray in an imaging system, but it is
        actually very general and any two rays can be used.
        In ImagingPath(), if no rays are provided, the chief and
        marginal rays are used.

        Parameters
        ----------
        ray1 : object of Ray class
            A ray at height y1 and angle theta1 (default=None)
        ray2 : object of Ray class
            A ray at height y2 and angle theta2 (default=None)
        z : float
            A distance that shows propagation length (default=0)

        Returns
        -------
        lagrangeInvariant : float
            The value of the lagrange invariant constant for ray1 and ray2

        Examples
        --------
        Since there is no input for the function, the lagrange invariant value is
        calculated for chief and marginal rays.

        >>> from raytracing import *
        >>> path = ImagingPath() # define an imaging path
        >>> # use append() to add elements to the imaging path
        >>> path.append(Space(d=10))
        >>> path.append(Lens(f=10,diameter=10,label="f=10"))
        >>> path.append(Space(d=30))
        >>> path.append(Lens(f=20,diameter=15,label="f=20"))
        >>> path.append(Space(d=20))
        >>> print('lagrange invariant :', path.lagrangeInvariant())
        lagrange invariant : 2.5004713529837317

        See Also
        --------
        raytracing.Matrix.lagrangeInvariant

        Notes
        -----
        This quantity is L = n (y1 theta2 - y2 theta1)

        """

        if ray1 is None:
            (apertureStopPosition, apertureStopDiameter) = self.apertureStop()
            if apertureStopPosition is None:
                raise ValueError("There is no aperture stop in this ImagingPath and therefore no marginal ray")

            (ray1, dummy) = self.marginalRays()

        if ray2 is None:
            (fieldStopPosition, fieldStopDiameter) = self.fieldStop()
            if fieldStopPosition is None:
                raise ValueError("There is no field stop in this ImagingPath and therefore no chief ray")

            ray2 = self.chiefRay()

        return super(ImagingPath, self).lagrangeInvariant(z=z, ray1=ray1, ray2=ray2)

    def displayRange(self, axes=None):
        """ We return the largest object in the ImagingPath for display purposes.
        The object is considered only "half" because it starts on axis and goes up.

        Returns
        -------
        displayRange : float
            The maximum height of the objects in an imaging path

        Examples
        --------
        In the following example, we have defined three elements in an imaging path:
        An object (height=3), a first lens (height=5) and a second lens (height=7).
        The height of the second lens is returned as the display range.

        >>> from raytracing import *
        >>> path = ImagingPath() # define an imaging path
        >>> # use append() to add elements to the imaging path
        >>> path.objectHeight=3
        >>> path.append(Space(d=10))
        >>> path.append(Lens(f=10,diameter=5,label="f=10"))
        >>> path.append(Space(d=30))
        >>> path.append(Lens(f=20,diameter=7,label="f=20"))
        >>> path.append(Space(d=20))
        >>> print('display range :', path.displayRange())
        display range : 7

        """

        displayRange = self.largestDiameter

        if displayRange == float('+Inf') or displayRange <= 2 * self._objectHeight:
            displayRange = 2 * self._objectHeight

        conjugates = self.intermediateConjugates()
        if len(conjugates) != 0:
            for (planePosition, magnification) in conjugates:
                magnification = abs(magnification)
                if displayRange < self._objectHeight * magnification:
                    displayRange = self._objectHeight * magnification

        return displayRange

    def createRayTracePlot(
            self, axes,
            limitObjectToFieldOfView=False,
            onlyChiefAndMarginalRays=False,
            removeBlockedRaysCompletely=False):  # pragma: no cover
        """ This function creates a matplotlib plot to draw the rays and the elements.

            Parameters
            ----------
            axes : object from matplotlib.pyplot.axes class
                Add an axes to the current figure and make it the current axes.
            limitObjectToFieldOfView : bool (Optional)
                If True, the object will be limited to the field of view and
                the calculated field of view will be used instead of the objectHeight(default=False)
            onlyChiefAndMarginalRays : bool (Optional)
                If True, only the principal rays will appear on the plot (default=False)
            removeBlockedRaysCompletely : bool (Optional)
                If True, the blocked rays are removed (default=False)

         """

        axes.set(xlabel='Distance', ylabel='Height', title=self.label)
        axes.set_ylim([-self.displayRange(axes) / 2 * 1.5, self.displayRange(axes) / 2 * 1.5])

        note1 = ""
        note2 = ""
        if limitObjectToFieldOfView:
            fieldOfView = self.fieldOfView()
            if fieldOfView != float('+Inf'):
                self._objectHeight = fieldOfView
                note1 = "FOV: {0:.2f}".format(self._objectHeight)
            else:
                raise ValueError(
                    "Infinite field of view: cannot use\
                    limitObjectToFieldOfView=True.")

            imageSize = self.imageSize()
            if imageSize != float('+Inf'):
                note1 += " Image size: {0:.2f}".format(imageSize)
            else:
                raise ValueError(
                    "Infinite image size: cannot use\
                    limitObjectToFieldOfView=True.")

        else:
            note1 = "Object height: {0:.2f}".format(self._objectHeight)

        if onlyChiefAndMarginalRays:
            (stopPosition, stopDiameter) = self.apertureStop()
            if stopPosition is None:
                raise ValueError(
                    "No aperture stop in system: cannot use\
                    onlyChiefAndMarginalRays=True since they\
                    are not defined.")
            note2 = "Only chief and marginal rays shown"

        axes.text(0.05, 0.15, note1 + "\n" + note2, transform=axes.transAxes,
                  fontsize=12, verticalalignment='top', clip_box=axes.bbox, clip_on=True)

        self.drawRayTraces(
            axes,
            onlyChiefAndMarginalRays=onlyChiefAndMarginalRays,
            removeBlockedRaysCompletely=removeBlockedRaysCompletely)

        self.drawDisplayObjects(axes)

        return axes

    def updateDisplay(self, axes):
        """ Callback function used to redraw the objects when zooming.

        Parameters
        ----------
        axes : object from matplotlib.pyplot.axes class
            Add an axes to the current figure and make it the current axes.

        """
        for artist in axes.artists:
            artist.remove()
        axes.artists = []
        for patch in axes.patches:
            patch.remove()
        axes.patches = []
        for text in axes.texts:
            text.remove()
        axes.texts = []

        self.drawDisplayObjects(axes)

    def display(self, limitObjectToFieldOfView=False,
                onlyChiefAndMarginalRays=False, removeBlockedRaysCompletely=False, comments=None):  # pragma: no cover
        """ Display the optical system and trace the rays.

        Parameters
        ----------
        limitObjectToFieldOfView : bool (Optional)
            If True, the object will be limited to the field of view and
            the calculated field of view will be used instead of the objectHeight(default=False)
        onlyChiefAndMarginalRays : bool (Optional)
            If True, only the principal rays will appear on the plot (default=False)
        removeBlockedRaysCompletely : bool (Optional)
            If True, the blocked rays are removed (default=False)
        comments : string
            If comments are included they will be displayed on a graph in the bottom half of the plot. (default=None)

        """
        if comments is not None:
            fig, (axes, axesComments) = plt.subplots(2, 1, figsize=(10, 7))
            axesComments.axis('off')
            axesComments.text(0., 1.0, comments, transform=axesComments.transAxes,
                              fontsize=10, verticalalignment='top')
        else:
            fig, axes = plt.subplots(figsize=(10, 7))

        self.createRayTracePlot(axes=axes,
                                limitObjectToFieldOfView=limitObjectToFieldOfView,
                                onlyChiefAndMarginalRays=onlyChiefAndMarginalRays,
                                removeBlockedRaysCompletely=removeBlockedRaysCompletely)

        axes.callbacks.connect('ylim_changed', self.updateDisplay)
        axes.set_ylim([-self.displayRange(axes) / 2 * 1.5, self.displayRange(axes) / 2 * 1.5])

        self._showPlot()

    def save(self, filepath,
             limitObjectToFieldOfView=False,
             onlyChiefAndMarginalRays=False,
             removeBlockedRaysCompletely=False,
             comments=None):
        """
        The figure of the imaging path can be saved using this function.

        Parameters
        ----------
        filepath : str or PathLike or file-like object
            A path, or a Python file-like object, or possibly some backend-dependent object.
            If filepath is not a path or has no extension, remember to specify format to
            ensure that the correct backend is used.
        limitObjectToFieldOfView : bool (Optional)
            If True, the object will be limited to the field of view and
            the calculated field of view will be used instead of the objectHeight(default=False)
        onlyChiefAndMarginalRays : bool (Optional)
            If True, only the principal rays will appear on the plot (default=False)
        removeBlockedRaysCompletely : bool (Optional)
            If True, the blocked rays are removed (default=False)
        comments : string
            If comments are included they will be displayed on a graph in the bottom half of the plot. (default=None)


        """

        if comments is not None:
            fig, (axes, axesComments) = plt.subplots(2, 1, figsize=(10, 7))
            axesComments.axis('off')
            axesComments.text(0., 1.0, comments, transform=axesComments.transAxes,
                              fontsize=10, verticalalignment='top')
        else:
            fig, axes = plt.subplots(figsize=(10, 7))

        self.createRayTracePlot(axes=axes,
                                limitObjectToFieldOfView=limitObjectToFieldOfView,
                                onlyChiefAndMarginalRays=onlyChiefAndMarginalRays,
                                removeBlockedRaysCompletely=removeBlockedRaysCompletely)

        axes.callbacks.connect('ylim_changed', self.updateDisplay)
        axes.set_ylim([-self.displayRange(axes) / 2 * 1.5, self.displayRange(axes) / 2 * 1.5])

        fig.savefig(filepath, dpi=600)

    def drawRayTraces(self, axes, onlyChiefAndMarginalRays,
                      removeBlockedRaysCompletely=True):  # pragma: no cover
        """ Draw all ray traces corresponding to either
        1. the group of rays defined by the user (fanAngle, fanNumber, rayNumber)
        2. the principal rays (chief and marginal)

        Parameters
        ----------
        axes : object from matplotlib.pyplot.axes class
            Add an axes to the current figure and make it the current axes.
        onlyChiefAndMarginalRays : bool
            If True, only the principal rays will appear on the plot
        removeBlockedRaysCompletely : bool (Optional)
            If True, the blocked rays are removed (default=False).

        """

        color = ['b', 'r', 'g']

        if onlyChiefAndMarginalRays:
            halfHeight = self._objectHeight / 2.0
            chiefRay = self.chiefRay(y=halfHeight - 0.01)
            (marginalUp, marginalDown) = self.marginalRays(y=0)
            rayGroup = (chiefRay, marginalUp)
            linewidth = 1.5
        else:
            halfAngle = self.fanAngle / 2.0
            halfHeight = self._objectHeight / 2.0
            rayGroup = Ray.fanGroup(
                yMin=-halfHeight,
                yMax=halfHeight,
                M=self.rayNumber,
                radianMin=-halfAngle,
                radianMax=halfAngle,
                N=self.fanNumber)
            linewidth = 0.5

        manyRayTraces = self.traceMany(rayGroup)

        for rayTrace in manyRayTraces:
            (x, y) = self.rearrangeRayTraceForPlotting(
                rayTrace, removeBlockedRaysCompletely)
            if len(y) == 0:
                continue  # nothing to plot, ray was fully blocked

            rayInitialHeight = y[0]
            binSize = 2.0 * halfHeight / (len(color) - 1)
            colorIndex = int(
                (rayInitialHeight - (-halfHeight - binSize / 2)) / binSize)
            axes.plot(x, y, color[colorIndex], linewidth=linewidth, label='ray')

    def rearrangeRayTraceForPlotting(self, rayList,
                                     removeBlockedRaysCompletely=True):
        """
        This function removes the rays that are blocked in the imaging path.

        Parameters
        ----------
        rayList : List of Rays
            an object from rays class or a list of rays
        removeBlockedRaysCompletely : bool
            If True, the blocked rays will be removed of the list (default=True)

        """
        x = []
        y = []
        for ray in rayList:
            if not ray.isBlocked:
                x.append(ray.z)
                y.append(ray.y)
            elif removeBlockedRaysCompletely:
                x = []
                y = []
            # else: # ray will simply stop drawing from here
        return (x, y)

    def drawDisplayObjects(self, axes):  # pragma: no cover
        """ Draw the object, images and all elements to the figure

        Parameters
        ----------
        axes : object from matplotlib.pyplot.axes class
            Add an axes to the current figure and make it the current axes.

        """
        if self.showObject:
            self.drawObject(axes)

        if self.showImages:
            self.drawImages(axes)

        if self.showEntrancePupil:
            self.drawEntrancePupil(z=0, axes=axes)

        self.drawAt(z=0, axes=axes, showLabels=self.showElementLabels)
        if self.showPointsOfInterest:
            self.drawPointsOfInterest(z=0, axes=axes)
            self.drawStops(z=0, axes=axes)

    def drawObject(self, axes):  # pragma: no cover
        """Draw the object as defined by objectPosition, objectHeight

        Parameters
        ----------
        axes : object from matplotlib.pyplot.axes class
            Add an axes to the current figure and make it the current axes.

        """

        (xScaling, yScaling) = self.axesToDataScale(axes)

        arrowHeadHeight = self._objectHeight * 0.1

        heightFactor = self._objectHeight / yScaling
        arrowHeadWidth = xScaling * 0.01 * (heightFactor / 0.2) ** (3 / 4)

        axes.arrow(
            self.objectPosition,
            -self._objectHeight / 2,
            0,
            self._objectHeight,
            width=arrowHeadWidth / 5,
            fc='b',
            ec='b',
            head_length=arrowHeadHeight,
            head_width=arrowHeadWidth,
            length_includes_head=True)

    def drawImages(self, axes):  # pragma: no cover
        """ Draw all images (real and virtual) of the object defined by 
        objectPosition, objectHeight

        Parameters
        ----------
        axes : object from matplotlib.pyplot.axes class
            Add an axes to the current figure and make it the current axes.

        """

        (xScaling, yScaling) = self.axesToDataScale(axes)
        images = self.intermediateConjugates()

        for (imagePosition, magnification) in images:
            arrowHeight = abs(magnification * self._objectHeight)
            arrowHeadHeight = arrowHeight * 0.1

            heightFactor = arrowHeight / yScaling
            arrowHeadWidth = xScaling * 0.01 * (heightFactor / 0.2) ** (3 / 4)

            axes.arrow(
                imagePosition,
                -magnification * self._objectHeight / 2,
                0,
                magnification * self._objectHeight,
                width=arrowHeadWidth / 5,
                fc='r',
                ec='r',
                head_length=arrowHeadHeight,
                head_width=arrowHeadWidth,
                length_includes_head=True)

    def drawStops(self, z, axes):  # pragma: no cover
        """ AS and FS are drawn at 110% of the largest diameter

        Parameters
        ----------
        axes : object from matplotlib.pyplot.axes class
            Add an axes to the current figure and make it the current axes.

        """
        halfHeight = self.largestDiameter / 2

        (apertureStopPosition, apertureStopDiameter) = self.apertureStop()
        if apertureStopPosition is not None:
            axes.annotate('AS',
                          xy=(apertureStopPosition, 0.0),
                          xytext=(apertureStopPosition, halfHeight * 1.1),
                          fontsize=18,
                          xycoords='data',
                          ha='center',
                          va='bottom')

        (fieldStopPosition, fieldStopDiameter) = self.fieldStop()
        if fieldStopPosition is not None:
            axes.annotate('FS',
                          xy=(fieldStopPosition,
                              0.0),
                          xytext=(fieldStopPosition,
                                  halfHeight * 1.1),
                          fontsize=18,
                          xycoords='data',
                          ha='center',
                          va='bottom')

    def drawEntrancePupil(self, z, axes):  # pragma: no cover
        """
        Draw the entrance pupil on an optical system using the position and diameter of the
        entrance pupil.

        Parameters
        ----------
        z : float
            The position of the centre of the entrance pupil will shift by this number.
        axes : object from matplotlib.pyplot.axes class
            Add an axes to the current figure and make it the current axes.

        See Also
        --------
        raytracing.ImagingPath.entrancePupil

        """

        (pupilPosition, pupilDiameter) = self.entrancePupil()
        if pupilPosition is not None:
            halfHeight = pupilDiameter / 2.0
            center = z + pupilPosition
            (xScaling, yScaling) = self.axesToDataScale(axes)
            heightFactor = halfHeight * 2 / yScaling
            width = xScaling * 0.01 / 2 * (heightFactor / 0.2) ** (3 / 4)

            axes.add_patch(patches.Polygon(
                [[center - width, halfHeight],
                 [center + width, halfHeight]],
                linewidth=3,
                closed=False,
                color='r'))
            axes.add_patch(patches.Polygon(
                [[center - width, -halfHeight],
                 [center + width, -halfHeight]],
                linewidth=3,
                closed=False,
                color='r'))

    def drawOpticalElements(self, z, axes):  # pragma: no cover
        """ Deprecated. Use drawAt()

        Parameters
        ----------
        z : float
            The position of the optical element.
        axes : object from matplotlib.pyplot.axes class
            Add an axes to the current figure and make it the current axes.

        See Also
        --------
        raytracing.ImagingPath.drawAt

        """
        msg = "drawOpticalElements() was renamed drawAt()"
        warnings.warn(msg, DeprecationWarning)
        self.drawAt(z, axes, showLabels=self.showElementLabels)<|MERGE_RESOLUTION|>--- conflicted
+++ resolved
@@ -304,12 +304,7 @@
         if transferMatrixToApertureStop.isImaging:
             return None
 
-<<<<<<< HEAD
-        thetaUp = (stopDiameter / 2.0 - A * y) / B
-=======
-
         thetaUp  = (stopDiameter / 2.0 - A * y) / B
->>>>>>> 422c5892
         thetaDown = (-stopDiameter / 2.0 - A * y) / B
 
         if thetaDown > thetaUp:

--- conflicted
+++ resolved
@@ -262,14 +262,10 @@
         A = transferMatrixToApertureStop.A
         B = transferMatrixToApertureStop.B
 
-<<<<<<< HEAD
-        thetaUp = (stopDiameter / 2.0 - A * y) / B
-=======
         if transferMatrixToApertureStop.isImaging:
             return None
 
         thetaUp  = (stopDiameter / 2.0 - A * y) / B
->>>>>>> 2c3d3f64
         thetaDown = (-stopDiameter / 2.0 - A * y) / B
 
         if thetaDown > thetaUp:

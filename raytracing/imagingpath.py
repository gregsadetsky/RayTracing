--- conflicted
+++ resolved
@@ -321,13 +321,9 @@
         return rayUp
 
     def fNumber(self):
-<<<<<<< HEAD
-        """This function returns the f-number of the imaging system.
-=======
         """This function returns the f-number of the imaging system
         by dividing the diameter of the entrance pupil by the effective
         focal length of the system.
->>>>>>> 634873f3
 
         Returns
         -------
@@ -336,16 +332,7 @@
 
         See Also
         --------
-<<<<<<< HEAD
         raytracing.ImagingPath.axialRay
-        raytracing.ImagingPath.NA
-        """
-        NA = self.NA()
-        return 0.5/NA
-
-    def NA(self):
-        """This function returns the numerical aperture of the imaging system.
-=======
         raytracing.ImagingPath.NA
         """
         (position, pupilDiameter) = self.entrancePupil()
@@ -358,7 +345,6 @@
     def NA(self):
         """This function returns the numerical aperture of the imaging system.
         It currently assumes the system is in air, so the NA is limited to 1.0
->>>>>>> 634873f3
 
         Returns
         -------
@@ -371,11 +357,7 @@
         raytracing.ImagingPath.fNumber
         """
         axialRay = self.axialRay()
-<<<<<<< HEAD
-        return axialRay.theta
-=======
         return np.sin(axialRay.theta)
->>>>>>> 634873f3
 
     def apertureStop(self):
         """The "aperture stop" is an aperture in the system that limits
@@ -743,11 +725,7 @@
 
         return self.opticalInvariant(ray1, ray2)
 
-<<<<<<< HEAD
-    def reportEfficiency(self, objectDiameter=None, emissionHalfAngle=None, nRays=10000):
-=======
     def reportEfficiency(self, objectDiameter=None, emissionHalfAngle=None, nRays=10000): #pragma: no cover
->>>>>>> 634873f3
         """
         The collection efficiency of the optical system is computed and a report is printed.
         By default, it is computed across the field of view, but a specific object diameter 
@@ -806,13 +784,8 @@
             else:
                 notBlocked.append((Irp/Iap, Iar/Iap))
 
-<<<<<<< HEAD
-        print("Optical System Properties")
-        print("-------------------------")
-=======
         print("Optical System Properties for {0}".format(self.label))
         print("---------------------------------------------------")
->>>>>>> 634873f3
         print(" Lagrange invariant: {0:.2f} mm = {1:.2f} mm ⨉ {2:.2f} ≈ 1/2 FOV ⨉ NA".format(Iap, principal.y, axial.theta))
         print(" Object-side NA is {0:.2f}, and f/# is {1:.2f} ".format(self.NA(), self.fNumber()))
         print(" Field of view is {0:.2f} mm".format(self.fieldOfView()))        
@@ -821,11 +794,7 @@
         print(" Object/source equivalent invariant: {0:.2f} mm = {1:.2f} mm ⨉ {2:.2f} ≈ height ⨉ half-angle".format(Is, maxHeight, maxAngle))
         print("\nEfficiency")
         print("----------")
-<<<<<<< HEAD
-        print(" Collection efficiency from Monte Carlo: {0:.1f}% of ±{2:.2f} radian, over field diameter of {1:.1f} mm".format(100*len(notBlocked)/rays.maxCount, 2*maxHeight, maxAngle))
-=======
         print(" Collection efficiency from Monte Carlo: {0:.1f}% of ±{2:.2f} radian, over field diameter of {1:.1f} mm".format(100*len(notBlocked)/sourceRays.maxCount, 2*maxHeight, maxAngle))
->>>>>>> 634873f3
         print(" Collection efficiency from ratio of system to source invariants: {0:.1f}%".format(Iap/Is*100))
         stopPosition, stopDiameter = self.apertureStop()
         print(" Efficiency limited by {0:.1f} mm diameter of AS at z={1:.1f}".format(stopDiameter, stopPosition))

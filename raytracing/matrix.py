from .ray import *
from .gaussianbeam import *
from .rays import *

from typing import List
import multiprocessing
import sys
import matplotlib.pyplot as plt
import matplotlib.patches as patches
import matplotlib.path as mpath
import matplotlib.transforms as transforms
import numpy as np
import math
import warnings

from raytracing.drawing import Drawing


def warningLineFormat(message, category, filename, lineno, line=None):
    return '\n%s:%s\n%s:%s\n' % (filename, lineno, category.__name__, message)


warnings.formatwarning = warningLineFormat


class Matrix(object):
    """A matrix and an optical element that can transform a ray or another
    matrix.

    The general properties (A,B,C,D) are defined here. The operator "*" is
    overloaded to allow simple statements such as:

    ray2 = M1 * ray
    or
    M3 = M2 * M1

    The physical length is included in the matrix to allow simple management of
    the ray tracing. IF two matrices are multiplied, the resulting matrice
    will have a physical length that is the sum of both matrices.

    In addition finite apertures are considered: if the apertureDiameter
    is not infinite (default), then the object is assumed to limit the
    ray height to plus or minus apertureDiameter/2 from the front edge to the back
    edge of the element.

    Parameters
    ----------
    A : float
        Value of the index (1,1) in the ABCD matrix of the element. (default =1)
    B : float
        Value of the index (2,1) in the ABCD matrix of the element. (default =0)
    C : float
        Value of the index (1,2) in the ABCD matrix of the element. (default =0)
    D : float
        Value of the index (2,2) in the ABCD matrix of the element. (default =1)
    physicalLength: float (Optional)
        Length of the object. (default =0)
    frontVertex : float (Optional)
        Position of the front interface, from which FFL is calculated (default = None)
    backVertex : float (Optional)
        Position of the back interface, from which BFL is calculated (default = None)
    frontIndex : float (Optional)
        Index of refraction at the entrance (front). (default = 1.0)
        This value cannot be less than 1.0.
    backIndex : float (Optional)
        Index of refraction at exit (back). (default = 1.0)
        This value cannot be less than 1.0.
    apertureDiameter : float (Optional)
        Aperture of the element. (default = +Inf)
        The diameter of the aperture must be a positive value.
    label : string (Optional)
        The label of the element.

    Returns
    -------
    Matrix : object
        an element with a defined ABCD matrix and properties.

    Examples
    --------
    An ABCD matrix of a free space of length 3 can be defined as follows

    >>> from raytracing import *
    >>> M= Matrix(A=1,B=3,C=0,D=1)
    >>> print(M)
    /                \
    |  1.000    3.000 |
    |                 |
    |  0.000    1.000 |
     \               /
    f = +inf (afocal)


    Notes
    -----
    The vertices are not mandatory: they represent the first (front) and second
    (back) physical interfaces.  It is possible to have None (e.g., freespace)
    1 (dielectric interface) or 2 (any lens).

    The front and back indices are important in the calculation of the determinant
    and the effective focal lengths.

    """

    __epsilon__ = 1e-5  # Anything smaller is zero

    def __init__(
            self,
            A: float = 1,
            B: float = 0,
            C: float = 0,
            D: float = 1,
            physicalLength: float = 0,
            frontVertex=None,
            backVertex=None,
            frontIndex=1.0,
            backIndex=1.0,
            apertureDiameter=float('+Inf'),
            label=''
    ):
        # Ray matrix formalism
        self.A = float(A)
        self.B = float(B)
        self.C = float(C)
        self.D = float(D)

        # Length of this element
        self.L = float(physicalLength)
        # Aperture
        self.apertureDiameter = apertureDiameter

        # First and last interfaces. Used for BFL and FFL
        self.frontVertex = frontVertex
        self.backVertex = backVertex

        # Index of refraction at entrance and exit.
        self.frontIndex = frontIndex
        self.backIndex = backIndex

        self.label = label
        self.isFlipped = False
        super(Matrix, self).__init__()

    @property
    def determinant(self):
        """The determinant of the ABCD matrix is always frontIndex/backIndex,
        which is often 1.0

        Examples
        --------
        >>> from raytracing import *

        >>> # M is an ABCD matrix of a lens (f=3)
        >>> M= Matrix(A=1,B=0,C=-1/3,D=1,label='Lens')
        >>> print('the determinant of matrix is equal to :' , M.determinant())
        the determinant of matrix is equal to : 1.0

        """
        return self.A * self.D - self.B * self.C

    def __mul__(self, rightSide):
        """Operator overloading allowing easy-to-read matrix multiplication
        with other `Matrix`, with a `Ray` or a `GaussianBeam`.

        For instance, with M1 = Matrix() and M2 = Matrix(), one can write
        M3 = M1*M2. With r = Ray(), one can apply the M1 transform to a ray
        with rOut = M1*r

        Examples
        --------
        >>> from raytracing import *

        >>> M1= Matrix(A=1,B=0,C=-1/3,D=1,label='Lens')
        >>> M2= Matrix(A=1,B=0,C=-1/3,D=1,label='Lens')
        >>> print('product M2*M1 :' , M2*M1)

        """
        if isinstance(rightSide, Matrix):
            return self.mul_matrix(rightSide)
        elif isinstance(rightSide, Ray):
            return self.mul_ray(rightSide)
        elif isinstance(rightSide, GaussianBeam):
            return self.mul_beam(rightSide)
        else:
            raise TypeError(
                "Unrecognized right side element in multiply: '{0}'\
                 cannot be multiplied by a Matrix".format(rightSide))

    def mul_matrix(self, rightSideMatrix):
        """ This function is used to combine two elements into a single matrix.
        The multiplication of two ABCD matrices calculates the total ABCD matrix of the system.
        Total length of the elements is calculated (z) but apertures are lost. We compute
        the first and last vertices.

        Parameters
        ----------
        rightSideMatrix : object from Matrix class
            including the ABCD matrix and other properties of an element.

        Returns
        -------
        A matrix with:

        a : float
            Value of the index (1,1) in the ABCD matrix of the combination of the two elements.
        b : float
            Value of the index (2,1) in the ABCD matrix of the combination of the two elements.
        c : float
            Value of the index (1,2) in the ABCD matrix of the combination of the two elements.
        d : float
            Value of the index (2,2) in the ABCD matrix of the combination of the two elements.
        frontVertex : (type?)
            First interface used for FFL
        backVertex : (type?)
            Last interface used for BFL
        physicalLength: float
            Length of the combination of the two elements.

        Examples
        --------
        Consider a Lens (f=3) and a free space (d=2). The equal ABCD matrix
        of this system can be calculated as the following

        >>> from raytracing import *
        >>> # M1 is an ABCD matrix of a lens (f=3)
        >>> M1= Matrix(A=1,B=0,C=-1/3,D=1,label='Lens')
        >>> # M2 is an ABCD matrix of free space (d=2)
        >>> M2= Matrix(A=1,B=2,C=0,D=1,label='freeSpace')
        >>> print('Total ABCD matrix :' , M1.mul_matrix(M2))
        Total ABCD matrix :
         /             \
        |  1.000    2.000 |
        |               |
        | -0.333    0.333 |
         \             /
        f=3.000

        See Also
        --------
        raytracing.Matrix.mul_ray
        raytracing.Matrix.mul_beam

        Notes
        -----
        If there is more than two elements, the multplication can be repeated
        to calculate the total ABCD matrix of the system. When combining matrices,
        any apertures are lost.
        """

        a = self.A * rightSideMatrix.A + self.B * rightSideMatrix.C
        b = self.A * rightSideMatrix.B + self.B * rightSideMatrix.D
        c = self.C * rightSideMatrix.A + self.D * rightSideMatrix.C
        d = self.C * rightSideMatrix.B + self.D * rightSideMatrix.D
        L = self.L + rightSideMatrix.L

        # The front vertex of the combination is the front vertex
        # of the rightSideMatrix (occuring first) if the vertex exists.
        # If it does not, it will be the front vertex of the self element.
        # If neither element has a front vertex, then the combination has no
        # front vertex. This occurs when we have Space()*Space().

        # The back vertex of the combination is the back vertex of the self
        # element, occuring last, if it exists. If it does not, it is the
        # back vertex of the rightSideMatrix (which may or may not exist).
        # Vertices are measured with respect to the front edge of the
        # combined element.

        fv = rightSideMatrix.frontVertex
        if fv is None and self.frontVertex is not None:
            fv = rightSideMatrix.L + self.frontVertex

        if self.backVertex is not None:
            bv = rightSideMatrix.L + self.backVertex
        else:
            bv = rightSideMatrix.backVertex

        return Matrix(a, b, c, d, frontVertex=fv, backVertex=bv, physicalLength=L)

    def mul_ray(self, rightSideRay):
        """This function does the multiplication of a ray by a matrix.
        The output shows the propagated ray through the system.
        New position of ray is updated by the physical length of the matrix.

        Parameters
        ----------
        rightSideRay : object from Ray class
            including the Ray properties

        Returns
        -------
        outputRay : an object from Ray class
            New position of the input ray after passing through the element.

        Examples
        --------
        A propagation of a ray at height 10 with angle 10 can be written as the following:

        >>> from raytracing import *
        >>> # M1 is an ABCD matrix of a lens (f=10)
        >>> M1= Matrix(A=1,B=0,C=-1/10,D=1,physicalLength=5,label='Lens')
        >>> # R is a ray
        >>> R= Ray(y=10,theta=10)
        >>> print('The output ray of Lens M1 :' , M1.mul_ray(R))
        The output ray of Lens M1 :
         /       \
        | 10.000  |
        |         |
        |  9.000  |
         \       /
        z = 5.000

        And after a free space (d=2)

        >>> # M2 is an ABCD matrix of free space (d=2)
        >>> M2= Matrix(A=1,B=2,C=0,D=1,physicalLength=2,label='freeSpace')
        >>> M=M1.mul_matrix(M2)
        >>> print('The output ray of Lens M1 and free space M2 :' , M.mul_ray(R))
        The output ray of Lens M1 and free space M2 :
         /       \
        | 30.000  |
        |         |
        |  7.000  |
         \       /
        z = 7.000


        See Also
        --------
        raytracing.Matrix.mul_matrix
        raytracing.Matrix.mul_beam
        raytracing.ray

        Notes
        -----
        If the ray is beyond the aperture diameter it is labelled
        as "isBlocked = True" but the propagation can still be calculated.
        """

        outputRay = Ray()
        outputRay.y = self.A * rightSideRay.y + self.B * rightSideRay.theta
        outputRay.theta = self.C * rightSideRay.y + self.D * rightSideRay.theta

        outputRay.z = self.L + rightSideRay.z
        outputRay.apertureDiameter = self.apertureDiameter

        if abs(rightSideRay.y) > abs(self.apertureDiameter / 2.0):
            outputRay.isBlocked = True
        else:
            outputRay.isBlocked = rightSideRay.isBlocked

        return outputRay

    def mul_beam(self, rightSideBeam):
        """This function calculates the multiplication of a coherent beam with complex radius
        of curvature q by an ABCD matrix.

        Parameters
        ----------
        rightSideBeam : object from GaussianBeam class
            including the beam properties


        Returns
        -------
        outputBeam : object from GaussianBeam class
            The properties of the beam at the output of the system with the defined ABCD matrix

        Examples
        --------
        >>> from raytracing import *
        >>> # M1 is an ABCD matrix of a lens (f=10)
        >>> M1= Matrix(A=1,B=0,C=-1/10,D=1,physicalLength=5,label='Lens')
        >>> # B is a Gaussian Beam
        >>> B=GaussianBeam(q=complex(1,1),w=1,R=5,n=1)
        >>> print('The output properties of are:' , M1.mul_beam(B))
        The output ray of Lens M1 : Complex radius: (0.976+1.22j)
        w(z): 0.020, R(z): 2.500, z: 5.000, λ: 632.8 nm
        zo: 1.220, wo: 0.016, wo position: -0.976

        See Also
        --------
        raytracing.Matrix.mul_matrix
        raytracing.Matrix.mul_ray
        raytracing.GaussianBeam
        """
        q = rightSideBeam.q
        if rightSideBeam.n != self.frontIndex:
            msg = "The gaussian beam is not tracking the index of refraction properly {0} {1}".format(
                rightSideBeam.n, self.frontIndex)
            warnings.warn(msg, UserWarning)

        qprime = (complex(self.A) * q + complex(self.B)) / (complex(self.C) * q + complex(self.D))

        outputBeam = GaussianBeam(q=qprime, wavelength=rightSideBeam.wavelength)
        outputBeam.z = self.L + rightSideBeam.z
        outputBeam.n = self.backIndex

        if abs(outputBeam.w) > self.apertureDiameter / 2:
            outputBeam.isClipped = True
        else:
            outputBeam.isClipped = rightSideBeam.isClipped

        return outputBeam

    @property
    def largestDiameter(self):
        """ Largest diameter for a group of elements

        Returns
        -------
        LargestDiameter : float
            Largest diameter of the element or group of elements. For a `Matrix`
            this will simply be the aperture diameter of this element.
        """
        return self.apertureDiameter

    def hasFiniteApertureDiameter(self):
        """If the system has a finite aperture size

        Returns
        -------
        apertureDiameter : bool
            If True, the element or group of elements have a finite aperture size
        """
        return self.apertureDiameter != float("+Inf")

    def transferMatrix(self, upTo=float('+Inf')):
        """ The Matrix() that corresponds to propagation from the edge
        of the element (z=0) up to distance "upTo" (z=upTo). If no parameter is
        provided, the transfer matrix will be from the front edge to the back edge.
        If the element has a null thickness, the matrix representing the element
        is returned.

        Parameters
        ----------
        upTo : float
            A distance that shows the propagation length (default=Inf)

        Returns
        -------
        tramsferMatrix : object from Matrix class
            The matrix for the propagation length through the system

        Examples
        --------
        >>> from raytracing import *
        >>> # M1 is an ABCD matrix of a lens (f=2)
        >>> M1= Matrix(A=1,B=0,C=-1/10,D=1,physicalLength=2,label='Lens')
        >>> transferM=M1.transferMatrix(upTo=5)
        >>> print('The transfer matrix is:', transferM)
        The transfer matrix is:
         /             \
        |  1.000    0.000 |
        |               |
        | -0.100    1.000 |
         \             /
        f=10.000

        See Also
        --------
        raytracing.Matrix.transferMatrices

        Notes
        -----
        The upTo parameter should have a value greater than the physical distance of the system.
        """

        distance = upTo
        if self.L == 0:
            return self
        elif self.L <= distance:
            return self
        else:
            raise TypeError("Subclass of non-null physical length must override transferMatrix()")

    def transferMatrices(self):
        """ The list of Matrix() that corresponds to the propagation through
        this element (or group). For a Matrix(), it simply returns a list
        with a single element [self].
        For a MatrixGroup(), it returns the transferMatrices for
        each individual element and appends each element to a list for this group."""

        return [self]

    def lagrangeInvariant(self, ray1, ray2, z=0):
        """ The Lagrange invariant is a quantity that is conserved
        for any two rays in the system. It is often seen with the
        chief ray and marginal ray in an imaging system, but it is
        actually very general and any two rays can be used.
        In ImagingPath(), if no rays are provided, the chief and
        marginal rays are used.

        Parameters
        ----------
        ray1 : object of Ray class
            A ray at height y1 and angle theta1
        ray2 : object of Ray class
            A ray at height y2 and angle theta2
        z : float
            A distance that shows propagation length

        Returns
        -------
        lagrangeInvariant : float
            The value of the lagrange invariant constant for ray1 and ray2

        Examples
        --------
        >>> from raytracing import *
        >>> # M is an ABCD matrix of a lens (f=10)
        >>> M= Matrix(A=1,B=0,C=-1/10,D=1,label='Lens')
        >>> # R1 and R2 are two rays
        >>> R1=Ray(y=5,theta=20)
        >>> R2=Ray(y=2,theta=10)
        >>> LagrangeInv=M.lagrangeInvariant(R1,R2)
        >>> print('The lagrange invariant value for R1 and R2 is:', LagrangeInv)
        The lagrange invariant value for R1 and R2 is: -10.0

        See Also
        --------
        raytracing.Matrix.transferMatrices
        raytracing.ImagingPath.lagrangeInvariant

        Notes
        -----
        To use this function, the physicalLength of the system should be zero.
        """

        matrix = self.transferMatrix(upTo=z)

        outputRay1 = matrix.traceThrough(ray1)
        outputRay2 = matrix.traceThrough(ray2)

        return matrix.backIndex * (outputRay1.theta * outputRay2.y - outputRay1.y * outputRay2.theta)

    def trace(self, ray):
        """The ray matrix formalism, through multiplication of a ray by 
        a matrix, will give the correct ray but will never consider apertures.
        By "tracing" a ray, we explicitly consider all apertures in the system.
        If a ray is blocked, its property isBlocked will be true, and
        isNotBlocked will be false.

        Because we want to manage blockage by apertures, we need to perform a two-step process
        for elements that have a finite, non-null length: where is the ray blocked exactly?
        It can be blocked at the entrance, at the exit, or anywhere in between.
        The aperture diameter for a finite-length element is constant across the length
        of the element. We therefore check before entering the element and after having
        propagated through the element. For now, this will suffice.

        Parameters
        ----------
        ray : object of Ray class
            A ray at height y and angle theta

        Returns
        -------
        rayTrace : List of ray(s)
            A list of rays (i.e. a ray trace) for the input ray through the matrix. 

        Examples
        --------
        >>> from raytracing import *
        >>> # M is an ABCD matrix of a lens (f=10)
        >>> M= Matrix(A=1,B=0,C=-1/10,D=1,physicalLength=0,label='Lens')
        >>> # R1 is a ray
        >>> R1=Ray(y=5,theta=20)
        >>> Tr=M.trace(R1)
        >>> print('the height of traced ray is' , Tr[0].y,  'and the angle is', Tr[0].theta)
        the height of traced ray is 5.0 and the angle is 19.5

        See Also
        --------
        raytracing.Matrix.traceThrough
        raytracing.Matrix.mul_ray

        Notes
        -----
        Currently, the output of the function is returned as a list. It is
        sufficient to trace (i.e. display) the ray to draw lines between the points.
        For some elements, (zero physical length), there will be a single element. For
        other elements there may be more.  For groups of elements, there can be any 
        number of rays in the list.

		If you only care about the final ray that has propagated through, use 
		`traceThrough()`
        """

        rayTrace = []
        if isinstance(ray, Ray):
            if self.L > 0:
                if abs(ray.y) > self.apertureDiameter / 2:
                    ray.isBlocked = True
                rayTrace.append(ray)

        rayTrace.append(self * ray)

        return rayTrace

    def traceThrough(self, inputRay):
        """Contrary to trace(), this only returns the last ray.
        Mutiplying the ray by the transfer matrix will give the correct ray
        but will not consider apertures.  By "tracing" a ray, we do consider
        all apertures in the system.

        Parameters
        ----------
        inputRay : object of Ray class
            A ray at height y and angle theta

        Returns
        -------
        rayTrace : object of Ray class
            The height and angle of the last ray after propagating through the system,
            including apertures.

        Examples
        --------
        >>> from raytracing import *
        >>> # M is an ABCD matrix of a lens (f=10)
        >>> M= Matrix(A=1,B=0,C=-1/10,D=1,physicalLength=2,label='Lens')
        >>> # R1 is a ray
        >>> R1=Ray(y=5,theta=20)
        >>> Tr=M.traceThrough(R1)
        >>> print('the height of traced ray is' , Tr.y,  'and the angle is', Tr.theta)
        the height of traced ray is 5.0 and the angle is 19.5

        See Also
        --------
        raytracing.Matrix.trace
        raytracing.Matrix.traceMany

        Notes
        -----
        If a ray is blocked, its property isBlocked will be true, and isNotBlocked will be false.
        """

        rayTrace = self.trace(inputRay)
        return rayTrace[-1]

    def traceMany(self, inputRays):
        """This function trace each ray from a group of rays from front edge of element to
        the back edge. It can be either a list of Ray(), or a Rays() object:
        the Rays() object is an iterator and can be used like a list.

        Parameters
        ----------
        inputRays : object of Ray class
            A List of rays, each object includes two ray. The fisr is the properties
            of the input ray and the second is the properties of the output ray.

        Returns
        -------
        rayTrace : object of Ray class
            List of Ray() (i,e. a raytrace), one for each input ray.

        Examples
        --------
        First, a list of 10 uniformly distributed random ray is generated
        and then the output of the system for the rays are calculated.

        >>> from raytracing import *
        >>> # M is an ABCD matrix of a lens (f=10)
        >>> M= Matrix(A=1,B=0,C=-1/10,D=1,physicalLength=2,label='Lens')
        >>> # inputRays is a group of random rays with uniform distribution at center
        >>> nRays = 10
        >>> inputRays = RandomUniformRays(yMax=0, maxCount=nRays)
        >>> Tr=M.traceMany(inputRays)
        >>> #index[0] of the first object in the list is the first input
        >>> print('The properties of the first input ray:', Tr[0][0])
        The properties of the first input ray:
         /       \
        |  0.000  |
        |         |
        |  1.113  |
         \       /
        z = 0.000

        >>> #index[1] of the first object in the list is the first output
        >>> print('The properties of the first output ray:', Tr[0][1])
        The properties of the first output ray:
         /       \
        |  0.000  |
        |         |
        |  1.113  |
         \       /
        z = 2.000

        See Also
        --------
        raytracing.Matrix.trace
        raytracing.Matrix.traceThrough
        raytracing.Matrix.traceManyThrough
        """
        manyRayTraces = []
        for inputRay in inputRays:
            rayTrace = self.trace(inputRay)
            manyRayTraces.append(rayTrace)

        return manyRayTraces

    def traceManyThrough(self, inputRays, progress=True):
        """This function trace each ray from a list or a Rays() distribution from
        front edge of element to the back edge.
        Input can be either a list of Ray(), or a Rays() object:
        the Rays() object is an iterator and can be used like a list of rays.
        UniformRays, LambertianRays() etc... can be used.

        Parameters
        ----------
        inputRays : object of Ray class
            A group of rays
        progress : bool
            if True, the progress of the raceTrough is shown (default=Trye)


        Returns
        -------
        outputRays : object of Ray class
            List of Ray() (i,e. a raytrace), one for each input ray.

        Examples
        --------
        >>> from raytracing import *
        >>> # M is an ABCD matrix of a lens (f=10)
        >>> M= Matrix(A=1,B=0,C=-1/10,D=1,physicalLength=2,label='Lens')
        >>> # inputRays is a group of random rays with uniform distribution at center
        >>> nRays = 3
        >>> inputRays = RandomUniformRays(yMax=5, yMin=0, maxCount=nRays)
        >>> Tr=M.traceManyThrough(inputRays)
        >>> print('heights of the output rays:', Tr.yValues)
        heights of the output rays: [4.323870378874155, 2.794064779525441, 0.7087442942835853]

        >>>> print('angles of the output rays:', Tr.thetaValues)
        angles of the output rays: [-1.499826089814585, 0.7506850963379516, -0.44348989046728904]

        See Also
        --------
        raytracing.Matrix.traceThrough
        raytracing.Matrix.traceMany

        Notes
        -----
        We assume that if the user will be happy to receive
        Rays() as an output even if they passed a list of rays as inputs.
        """

        try:
            iter(inputRays)
        except TypeError:
            raise TypeError("'inputRays' argument is not iterable.")

        if not isinstance(inputRays, Rays):
            inputRays = Rays(inputRays)

        outputRays = Rays()

        for ray in inputRays:
            lastRay = self.traceThrough(ray)
            if lastRay.isNotBlocked:
                outputRays.append(lastRay)

            if progress:
                inputRays.displayProgress()

        return outputRays

    def traceManyThroughInParallel(self, inputRays, progress=True, processes=None):
        """ This is an advanced technique to gain from parallel computation:
        it is the same as traceManyThrough(), but splits this call in
        several other parallel processes using the `multiprocessing` module,
        which is os-independent.

        Everything hinges on a simple pool.map() command that will apply 
        the provided function to every element of the array, but across several
        processors. It is trivial to implement and the benefits are simple:
        if you create 8 processes on 8 CPU cores, you gain a factor of 
        approximately 8 in speed. We are not talking GPU acceleration, but
        still: 1 minute is shorter than 8 minutes.

        Parameters
        ----------
        inputRays : object of Ray class
            A group of rays
        progress : bool
            if True, the progress of the raceTrough is shown (default=Trye)
        processes : (tyoe?)
            ???????

        Returns
        -------
        outputRays : object of Ray class
            List of Ray() (i,e. a raytrace), one for each input ray.

        See Also
        --------
        raytracing.Matrix.traceManyThrough
        raytracing.Matrix.traceMany

        Notes
        -----
        One important technical issue: Pool accesses the array in multiple processes
        and cannot be dynamically generated (because it is not thread-safe).
        We explicitly generate the list before the computation, then we split
        the array in #processes different lists.
        """

        if processes is None:
            processes = multiprocessing.cpu_count()

        theExplicitList = list(inputRays)
        manyInputRays = [theExplicitList[i::processes] for i in range(processes)]

        with multiprocessing.Pool(processes=processes) as pool:
            outputRays = pool.map(self.traceManyThrough, manyInputRays)

        outputRaysList = []
        for rays in outputRays:
            outputRaysList += rays.rays

        return Rays(rays=outputRaysList)

    @property
    def isImaging(self):
        """If B=0, then the matrix represents that transfer from a conjugate
        plane to another (i.e. object at the front edge and image at the
        back edge).

        Examples
        --------
        >>> from raytracing import *
        >>> # M1 is an ABCD matrix of a lens (f=10)
        >>> M1= Matrix(A=1,B=0,C=-1/10,D=1,physicalLength=2,label='Lens')
        >>> print('isImaging:' , M1.isImaging)
        isImaging: True

        >>> # M2 is an ABCD matrix of free space (d=2)
        >>> M2= Matrix(A=1,B=2,C=0,D=1,physicalLength=2,label='Lens')
        >>> print('isImaging:' , M2.isImaging)
        isImaging: False

        Notes
        -----
        In this case:
        A = transverse magnification
        D = angular magnification
        And as usual, C = -1/f (always).
        """

        return abs(self.B) < Matrix.__epsilon__

    @property
    def hasPower(self):
        """ If True, then there is a non-null focal length because C!=0

        Examples
        --------
        >>> from raytracing import *
        >>> # M1 is an ABCD matrix of a lens (f=10)
        >>> M1= Matrix(A=1,B=0,C=-1/10,D=1,physicalLength=2,label='Lens')
        >>> print('hasPower:' , M1.hasPower)
        hasPower: True

        >>> # M2 is an ABCD matrix of free space (d=2)
        >>> M2= Matrix(A=1,B=2,C=0,D=1,physicalLength=2,label='Lens')
        >>> print('hasPower:' , M2.hasPower)
        hasPower: False
        """
        return self.C != 0

    def pointsOfInterest(self, z):
        """ Any points of interest for this matrix (focal points,
        principal planes etc...)
        """

        # ptsOfInterest = []
        # if self.frontVertex is not None:
        #     ptsOfInterest.append({'z': self.frontVertex, 'label': '$V_f$'})
        # if self.backVertex is not None:
        #     ptsOfInterest.append({'z': self.backVertex, 'label': '$V_b$'})

        return []


    def focalDistances(self):
        """ This is the synonym of effectiveFocalLengths()

        Returns
        -------
        focalDistances : array
            Returns the effective focal lengths on either side.

        Examples
        --------
        >>> from raytracing import *
        >>> # M1 is an ABCD matrix of a lens (f=5)
        >>> M1= Matrix(A=1,B=0,C=-1/5,D=1,physicalLength=0,label='Lens')
        >>> f1=M1.focalDistances()
        >>> print('focal distances:' , f1)
        focal distances: (5.0, 5.0)

        This function has the same out put as effectiveFocalLengths()

        >>> f2=M1.effectiveFocalLengths()
        >>> print('focal distances:' , f2)
        focal distances: (5.0, 5.0)
        """

        return self.effectiveFocalLengths()


    def effectiveFocalLengths(self):
        """ The effective focal lengths calculated from the power (C)
        of the matrix.

        Returns
        -------
        effectiveFocalLengths : array
            Returns the FFL and BFL

        See Also
        --------
        raytracing.Matrix.focalDistances

        Examples
        --------
        >>> from raytracing import *
        >>> # M1 is an ABCD matrix of a lens (f=5)
        >>> M1= Matrix(A=1,B=0,C=-1/5,D=1,physicalLength=0,label='Lens')
        >>> f2=M1.effectiveFocalLengths()
        >>> print('focal distances:' , f2)
        focal distances: (5.0, 5.0)

        This function has the same out put as effectiveFocalLengths()
        >>> f1=M1.focalDistances()
        >>> print('focal distances:' , f1)
        focal distances: (5.0, 5.0)

        Notes
        -----
        Currently, it is assumed the index is n=1 on either side and
        both focal lengths are the same.
        """
        if self.hasPower:
            focalLength = -1.0 / self.C  # FIXME: Assumes n=1 on either side
        else:
            focalLength = float("+Inf")

        return (focalLength, focalLength)

    def backFocalLength(self):
        """ The focal lengths measured from the back vertex.
        This is the distance between the surface and the focal point.
        When the principal plane is not at the surface (which is usually
        the case in anything except a thin lens), the back and front focal
        lengths will be different from effective focal lengths. The effective
        focal lengths is always measured from the principal planes, but the
        BFL and FFL are measured from the vertex.

        Returns
        -------
        backFocalLength : float
            Returns the BFL

        Examples
        --------
        Since this function returns the BFL, if the focal distance of an object is 5
        and the back vertex is 2, we expect to have back focal length of 3, as the following example:

        >>> from raytracing import *
        >>> # M1 is an ABCD matrix of a lens (f=5)
        >>> M1= Matrix(A=1,B=0,C=-1/5,D=1,physicalLength=0,backVertex=2,label='Lens')
        >>> BFL=M1.backFocalLength()
        >>> print('the back focal distance:' , BFL)
        the back focal distance: 3.0

        See Also
        --------
        raytracing.Matrix.focalDistances
        raytracing.Matrix.effectiveFocalLengths
        raytracing.Matrix.frontFocalLength


        Notes
        -----
        If the matrix is the result of the product of several matrices,
        we may not know where the front and back vertices are. In that case,
        we return None (or undefined).

        Currently, it is assumed the index is n=1 on either side and
        both focal distances are the same.
        """

        if self.backVertex is not None and self.hasPower:
            (f1, f2) = self.effectiveFocalLengths()
            (p1, p2) = self.principalPlanePositions(z=0)

            return (p2 + f2 - self.backVertex)
        else:
            return None

    def frontFocalLength(self):
        """ The focal lengths measured from the front vertex.
        This is the distance between the surface and the focal point.
        When the principal plane is not at the surface (which is usually
        the case in anything except a thin lens), the back and front focal
        lengths will be different from effective focal lengths. The effective
        focal lengths is always measured from the principal planes, but the
        BFL and FFL are measured from the vertices.

        Returns
        -------
        frontFocalLength : float
            Returns the FFL

        Examples
        --------
        In the following example, we have defined an object(f=5) with physical length of 4.
        And the front vertex is placed one unit before the front principal plane.
        There for the front focal length will be 4.

        >>> from raytracing import *
        >>> # M1 is an ABCD matrix of a lens (f=5)
        >>> M1= Matrix(A=1,B=0,C=-1/5,D=1,physicalLength=4,frontVertex=-1,label='Lens')
        >>> FFL=M1.frontFocalLength()
        >>> print('the front focal distance:' , FFL)
        the front focal distance: 4.0

        See Also
        --------
        raytracing.Matrix.focalDistances
        raytracing.Matrix.effectiveFocalLengths
        raytracing.Matrix.backFocalLength


        Notes
        -----
        If the matrix is the result of the product of several matrices,
        we may not know where the front and back vertices are. In that case,
        we return None (or undefined).

        Currently, it is assumed the index is n=1 on either side and
        both focal distances are the same.
        """

        if self.frontVertex is not None and self.hasPower:
            (f1, f2) = self.effectiveFocalLengths()
            (p1, p2) = self.principalPlanePositions(z=0)

            return -(p1 - f1 - self.frontVertex)
        else:
            return None

    def focusPositions(self, z):
        """ Positions of both focal points on either side of the element.

        Parameters
        ----------
        z : float
            The position in which the object is placed

        Returns
        -------
        focusPositions : array
            An array of front focal position and the back focal position.

        Examples
        --------
        >>> from raytracing import *
        >>> # M1 is an ABCD matrix of a lens (f=5)
        >>> M1= Matrix(A=1,B=0,C=-1/5,D=1,physicalLength=4,frontVertex=-1,backVertex=5,label='Lens')
        >>> Position0=M1.focusPositions(z=0)
        >>> print('focal positions (F,B):' , Position0)
        focal positions (F,B): (-5.0, 9.0)

        And if we move object 2 units:

        >>> Position2=M1.focusPositions(z=2)
        >>> print('focal positions (F,B):' , Position2)
        focal positions (F,B): (-3.0, 11.0)

        See Also
        --------
        raytracing.Matrix.effectiveFocalLengths
        raytracing.Matrix.principalPlanePositions
        """

        if self.hasPower:
            (f1, f2) = self.focalDistances()
            (p1, p2) = self.principalPlanePositions(z)
            return (p1 - f1, p2 + f2)
        else:
            return (None, None)

    def principalPlanePositions(self, z):
        """ Positions of the input and output principal planes.

        Parameters
        ----------
        z : float
            what does this parameter shows?

        Returns
        -------
        principalPlanePositions : array
            An array of front principal plane position and the back principal plane position.

        Examples
        --------
        >>> from raytracing import *
        >>> # M1 is an ABCD matrix of a lens (f=5)
        >>> M1= Matrix(A=1,B=0,C=-1/5,D=1,physicalLength=3,frontVertex=-1,backVertex=5,label='Lens')
        >>> Position0=M1.principalPlanePositions(z=0)
        >>> print('PP positions (F,B):' , Position0)
        PP positions (F,B): (0.0, 3.0)

        See Also
        --------
        raytracing.Matrix.effectiveFocalLengths
        raytracing.Matrix.focusPositions
        """
        if self.hasPower:
            p1 = z - (1 - self.D) / self.C  # FIXME: Assumes n=1 on either side
            # FIXME: Assumes n=1 on either side
            p2 = z + self.L + (1 - self.A) / self.C
        else:
            p1 = None
            p2 = None

        return (p1, p2)

    def forwardConjugate(self):
        """ With an object at the front edge of the element, where
        is the image? Distance after the element by which a ray
        must travel to reach the conjugate plane of the front of
        the element. A positive distance means the image is "distance"
        beyond the back of the element (or to the right, or after).

        Returns
        -------
        forwardConjugate : object
            index [0] output object is the distance of the image at the back of the element
             and index [1] is the conjugate matrix.

        Examples
        --------
        >>> from raytracing import *
        >>> # M1 is an ABCD matrix of an object
        >>> M1= Matrix(A=1,B=-2,C=3,D=1,physicalLength=0,label='Lens')
        >>> Image=M1.forwardConjugate()
        >>> print('The position of the image:' , Image[0])
        The position of the image: 2.0

        And to see the conjugate matrix you can call index 1 of the output.

        >>> print('conjugate matrix:' , Image[1])
        conjugate matrix:
         /               \
        |  7.000    0.000 |
        |                 |
        |  3.000    1.000 |
         \               /
        f=-0.333

        See Also
        --------
        raytracing.Matrix.backwardConjugate

        Notes
        -----
        M2 = Space(distance)*M1
        M2.isImaging == True

        """

        if self.D == 0:
            distance = float("+inf")
            conjugateMatrix = None  # Unable to compute with inf
        else:
            distance = -self.B / self.D
            conjugateMatrix = Space(d=distance) * self

        return (distance, conjugateMatrix)

    def backwardConjugate(self):
        """ With an image at the back edge of the element,
        where is the object ? Distance before the element by
        which a ray must travel to reach the conjugate plane at
        the back of the element. A positive distance means the
        object is "distance" in front of the element (or to the
        left, or before).

        Returns
        -------
        backwardConjugate : object
            index [0] output object is the distance of the image in front of the element
             and index [1] is the conjugate matrix.

        Examples
        --------
        >>> from raytracing import *
        >>> # M1 is an ABCD matrix of an object
        >>> M1= Matrix(A=1,B=-3,C=1,D=1,physicalLength=0,label='Lens')
        >>> Image=M1.backwardConjugate()
        >>> print('The position of the image:' , Image[0])
        The position of the image: 3.0

        And to see the conjugate matrix you can call index 1 of the output.

        >>> print('conjugate matrix:' , Image[1])
        conjugate matrix:
         /               \
        |  1.000    0.000 |
        |                 |
        |  1.000    4.000 |
         \               /
        f=-1.000


        See Also
        --------
        raytracing.Matrix.forwardConjugate

        Notes
        -----
        M2 = M1*Space(distance)
        M2.isImaging == True
        """
        if self.A == 0:
            return (float("+inf"), None)
        distance = -self.B / self.A
        conjugateMatrix = self * Space(d=distance)
        return (distance, conjugateMatrix)

    def magnification(self):
        """The magnification of the element

        Returns
        -------
        magnification : array
            index [0] output object is A in the matrix and
            index [1] is D in the matrix.

        Examples
        --------
        >>> from raytracing import *
        >>> # M1 is an ABCD matrix of an object
        >>> Mat= Matrix(A=2,B=0,C=1,D=3,physicalLength=0,label='Lens')
        >>> M=Mat.magnification()
        >>> print('(A , D): (',M[0],',',M[1],')')
        (A , D): ( 2.0 , 3.0 )


        See Also
        --------
        raytracing.Matrix

        Notes
        -----
        The magnification can be calculated having both A and D.
        """

        if self.isImaging:
            return (self.A, self.D)
        else:
            return (None, None)

    def flipOrientation(self):
        """We flip the element around (as in, we turn a lens around front-back).
        This is useful for real elements and for groups.

        Returns
        -------
        Matrix : object of Matrix class
            An element with the properties of the flipped original element

        Examples
        --------
        >>> # Mat is an ABCD matrix of an object
        >>> Mat= Matrix(A=1,B=0,C=-1/5,D=1,physicalLength=2,frontVertex=-1,backVertex=2,label='Lens')
        >>> Mat.display()
        >>> flippedMat=Mat.flipOrientation()
        >>> flippedMat.display()

        The original object:

        .. image:: flipOrientation_before.png
            :width: 70%
            :align: center

        The flipped object:

        .. image:: flipOrientation_after.png
            :width: 70%
            :align: center


        See Also
        --------
        raytracing.Matrix

        Notes
        -----
        For individual objects, it does not do anything because they are the same either way.
        However, subclasses can override this function and act accordingly.
        """
        self.isFlipped = not self.isFlipped
        # First and last interfaces. Used for BFL and FFL
        tempVertex = self.backVertex
        self.backVertex = self.frontVertex
        self.frontVertex = tempVertex

        # Index of refraction at entrance and exit.
        tempIndex = self.frontIndex
        self.frontIndex = self.backIndex
        self.backIndex = tempIndex

        return self

    def display(self):  # pragma: no cover
        """ Display this component, without any ray tracing but with
        all of its cardinal points and planes.

        Examples
        --------
        >>> from raytracing import *
        >>> # Mat is an ABCD matrix of an object
        >>> Mat= Matrix(A=1,B=0,C=-1/5,D=1,physicalLength=2,frontVertex=-1,backVertex=2,
        >>>            frontIndex=1.5,backIndex=1,label='Lens')
        >>> Mat.display()

        And the result is shown in the following figure:

        .. image:: display.png
            :width: 70%
            :align: center


        Notes
        -----
        If the component has no power (i.e. C == 0) this will fail.
        """

        fig, axes = plt.subplots(figsize=(10, 7))
        displayRange = 2 * self.largestDiameter
        if displayRange == float('+Inf'):
            displayRange = self.displayHalfHeight() * 4

        axes.set(xlabel='Distance', ylabel='Height', title="Properties of {0}".format(self.label))
        axes.set_ylim([-displayRange / 2 * 1.2, displayRange / 2 * 1.2])

        self.drawAt(z=0, axes=axes)
        self.drawLabels(z=0, axes=axes)
        self.drawCardinalPoints(z=0, axes=axes)
        if self.L != 0:
            self.drawVertices(z=0, axes=axes)
        self.drawPointsOfInterest(z=0, axes=axes)
        self.drawPrincipalPlanes(z=0, axes=axes)

        self._showPlot()

    def _showPlot(self):  # pragma: no cover
        # internal, do not use
        try:
            plt.plot()
            if sys.platform.startswith('win'):
                plt.show()
            else:
                plt.draw()
                while True:
                    if plt.get_fignums():
                        plt.pause(0.001)
                    else:
                        break

        except KeyboardInterrupt:
            plt.close()

    def drawAt(self, z, axes, showLabels=False):  # pragma: no cover
        """ Draw element on plot with starting edge at 'z'.

        Parameters
        ----------
        z : float
            the starting position of the element on display
        axes : object from matplotlib.pyplot.axes class
            Add an axes to the current figure and make it the current axes.
        showLabels : bool
            If True, the label of the element will be shown (default=False)

        Notes
        -----
        Default is a black box of appropriate length.
        """
        halfHeight = self.largestDiameter / 2
        if halfHeight == float("+Inf"):
            halfHeight = self.displayHalfHeight()

        p = patches.Rectangle((z, -halfHeight), self.L,
                              2 * halfHeight, color='k', fill=False,
                              transform=axes.transData, clip_on=True)
        axes.add_patch(p)

    def drawVertices(self, z, axes):  # pragma: no cover
        """ Draw vertices of the system

        Parameters
        ----------
        z : float
            the starting position of the element on display
        axes : object from matplotlib.pyplot.axes class
            Add an axes to the current figure and make it the current axes.
        """

        axes.plot([z + self.frontVertex, z + self.backVertex], [0, 0], 'ko', markersize=4, color="0.5", linewidth=0.2)
        halfHeight = self.displayHalfHeight()
        axes.text(z + self.frontVertex, 0, '$V_f$', ha='center', va='bottom', clip_box=axes.bbox, clip_on=True)
        axes.text(z + self.backVertex, 0, '$V_b$', ha='center', va='bottom', clip_box=axes.bbox, clip_on=True)

    def drawCardinalPoints(self, z, axes):  # pragma: no cover
        """Draw the focal points of a thin lens as black dots

        Parameters
        ----------
        z : float
            the starting position of the element on display
        axes : object from matplotlib.pyplot.axes class
            Add an axes to the current figure and make it the current axes.
        """
        (f1, f2) = self.focusPositions(z)
        axes.plot([f1, f2], [0, 0], 'ko', markersize=4, color='k', linewidth=0.4)

    def drawPrincipalPlanes(self, z, axes):  # pragma: no cover
        """Draw the principal planes

        Parameters
        ----------
        z : float
            the starting position of the element on display
        axes : object from matplotlib.pyplot.axes class
            Add an axes to the current figure and make it the current axes.
        """
        halfHeight = self.displayHalfHeight()
        (p1, p2) = self.principalPlanePositions(z=z)

        if p1 is None or p2 is None:
            return

        axes.plot([p1, p1], [-halfHeight, halfHeight], linestyle='--', color='k', linewidth=1)
        axes.plot([p2, p2], [-halfHeight, halfHeight], linestyle='--', color='k', linewidth=1)
        axes.text(p1, halfHeight * 1.2, '$P_f$', ha='center', va='bottom', clip_box=axes.bbox, clip_on=True)
        axes.text(p2, halfHeight * 1.2, '$P_b$', ha='center', va='bottom', clip_box=axes.bbox, clip_on=True)

        (f1, f2) = self.effectiveFocalLengths()
        FFL = self.frontFocalLength()
        BFL = self.backFocalLength()
        (F1, F2) = self.focusPositions(z=z)

        h = halfHeight * 0.4
        # Front principal plane to front focal spot (effective focal length)
        axes.annotate("", xy=(p1, h), xytext=(F1, h),
                      xycoords='data', arrowprops=dict(arrowstyle='<->'),
                      clip_box=axes.bbox, clip_on=True).arrow_patch.set_clip_box(axes.bbox)
        axes.text(p1 - f1 / 2, h, 'EFL = {0:0.1f}'.format(f1),
                  ha='center', va='bottom', clip_box=axes.bbox, clip_on=True)
        # Back principal plane to back focal spot (effective focal length)
        axes.annotate("", xy=(p2, -h), xytext=(F2, -h),
                      xycoords='data', arrowprops=dict(arrowstyle='<->'),
                      clip_box=axes.bbox, clip_on=True).arrow_patch.set_clip_box(axes.bbox)
        axes.text(p2 + f2 / 2, -h, 'EFL = {0:0.1f}'.format(f1),
                  ha='center', va='bottom', clip_box=axes.bbox, clip_on=True)

        # Front vertex to front focal spot (front focal length or FFL)
        h = 0.5

        axes.annotate("", xy=(self.frontVertex, h), xytext=(F1, h),
                      xycoords='data', arrowprops=dict(arrowstyle='<->'),
                      clip_box=axes.bbox, clip_on=True).arrow_patch.set_clip_box(axes.bbox)
        axes.text((self.frontVertex + F1) / 2, h, 'FFL = {0:0.1f}'.format(FFL),
                  ha='center', va='bottom', clip_box=axes.bbox, clip_on=True)

        # Back vertex to back focal spot (back focal length or BFL)
        axes.annotate("", xy=(self.backVertex, -h), xytext=(F2, -h),
                      xycoords='data', arrowprops=dict(arrowstyle='<->'),
                      clip_box=axes.bbox, clip_on=True).arrow_patch.set_clip_box(axes.bbox)
        axes.text((self.backVertex + F2) / 2, -h, 'BFL = {0:0.1f}'.format(BFL),
                  ha='center', va='bottom', clip_box=axes.bbox, clip_on=True)

    def drawLabels(self, z, axes):  # pragma: no cover
        """ Draw element labels on plot with starting edge at 'z'.

        Parameters
        ----------
        z : float
            the starting position of the labels on display
        axes : object from matplotlib.pyplot.axes class
            Add an axes to the current figure and make it the current axes.

        Notes
        -----
        Labels are drawn 50% above the display height
        """
        if self.hasFiniteApertureDiameter():
            halfHeight = self.largestDiameter / 2.0
        else:
            halfHeight = self.displayHalfHeight()

        center = z + self.L / 2.0
        axes.annotate(self.label, xy=(center, 0.0),
                      xytext=(center, halfHeight * 1.4),
                      fontsize=8, xycoords='data', ha='center',
                      va='bottom', clip_box=axes.bbox, clip_on=True)

    def drawPointsOfInterest(self, z, axes):  # pragma: no cover
        """
        Labels of general points of interest are drawn below the
        axis, at 25% of the largest diameter.

        Parameters
        ----------
        z : float
            the starting position of the label on display
        axes : object from matplotlib.pyplot.axes class
            Add an axes to the current figure and make it the current axes.

        """
        labels = {}  # Gather labels at same z
        for pointOfInterest in self.pointsOfInterest(z=z):
            zStr = "{0:3.3f}".format(pointOfInterest['z'])
            label = pointOfInterest['label']
            if zStr in labels:
                labels[zStr] = labels[zStr] + ", " + label
            else:
                labels[zStr] = label

        halfHeight = self.displayHalfHeight()
        for zStr, label in labels.items():
            z = float(zStr)
            axes.annotate(label, xy=(z, 0.0), xytext=(z, -halfHeight * 0.5),
                          xycoords='data', fontsize=12,
                          ha='center', va='bottom')

    def drawAperture(self, z, axes):  # pragma: no cover
        """ Draw the aperture size for this element.  Any element may
        have a finite aperture size, so this function is general for all elements.

        Parameters
        ----------
        z : float
            the starting position of the apreture
        axes : object from matplotlib.pyplot.axes class
            Add an axes to the current figure and make it the current axes.

        """

        if self.apertureDiameter != float('+Inf'):
            halfHeight = self.apertureDiameter / 2.0

            center = z + self.L / 2
            if self.L == 0:
                (xScaling, yScaling) = self.axesToDataScale(axes)
                heightFactor = halfHeight * 2 / yScaling
                width = xScaling * 0.01 / 2 * (heightFactor / 0.2) ** (3 / 4)
            else:
                width = self.L / 2

            axes.add_patch(patches.Polygon(
                [[center - width, halfHeight],
                 [center + width, halfHeight]],
                linewidth=3,
                closed=False,
                color='0.7'))
            axes.add_patch(patches.Polygon(
                [[center - width, -halfHeight],
                 [center + width, -halfHeight]],
                linewidth=3,
                closed=False,
                color='0.7'))

    def displayHalfHeight(self, minSize: float = None):
        """ A reasonable height for display purposes for
        an element, whether it is infinite or not.

        If the element is infinite, the half-height is currently
        set to '4' or to the specified minimum half height.
        If not, it is the apertureDiameter/2.

        Parameters
        ----------
        minSize : float
            The minimum size to be considered as the aperture half height

        Returns
        -------
        halfHeight : float
            The half height of the optical element

        """
        halfHeight = 4  # FIXME: keep a minimum half height when infinite ?
        if minSize is not None:
            if minSize > halfHeight:
                halfHeight = minSize
        if self.apertureDiameter != float('+Inf'):
            halfHeight = self.apertureDiameter / 2.0  # real half height
        return halfHeight

    def axesToDataScale(self, axes):
        """ Display dimensions in data units.
        Used to properly draw elements on the display
        with appropriate data coordinates.

        Parameters
        ----------
        axes : object from matplotlib.pyplot.axes class
            Add an axes to the current figure and make it the current axes.

        Returns
        -------
        xScale: float
            The scale of x axes
        yScale : float
            The scale of y axes
        """

        xScale, yScale = axes.viewLim.bounds[2:]

        return xScale, yScale

    def __str__(self):
        """ String description that allows the use of print(Matrix())

        """
        description = "\n /             \\ \n"
        description += "| {0:6.3f}   {1:6.3f} |\n".format(self.A, self.B)
        description += "|               |\n"
        description += "| {0:6.3f}   {1:6.3f} |\n".format(self.C, self.D)
        description += " \\             /\n"
        if self.C != 0:
            description += "\nf={0:0.3f}\n".format(-1.0 / self.C)
        else:
            description += "\nf = +inf (afocal)\n"
        return description


class Lens(Matrix):
    """A thin lens of focal f, null thickness and infinite or finite diameter

    Parameters
    ----------
    f : float
        The focal length of the lens
    diameter : float
        The diameter (default=Inf)
    label : string
        The label of the lens

    Examples
    --------
    >>> from raytracing import *
    >>> #define a lens with f=5 and diameter 20
    >>> L=Lens(f=5,diameter=20,label='Lens')
    >>> print('The transfer matrix of Lens :', L)
    The transfer matrix of Lens :
     /             \
    |  1.000    0.000 |
    |               |
    | -0.200    1.000 |
     \             /
    f=5.000
    """

    def __init__(self, f, diameter=float('+Inf'), label=''):
        super(Lens, self).__init__(A=1, B=0, C=-1 / float(f), D=1,
                                   physicalLength=0,
                                   apertureDiameter=diameter,
                                   frontVertex=0,
                                   backVertex=0,
                                   label=label)

<<<<<<< HEAD
    def drawing(self, minHeight: float = None) -> Drawing:
        """ The drawing for the lens. Centered at (0, 0).

        Other Parameters:
            minHeight (:obj:`float`, optional): A minimum height used for infinite lens.

        Returns:
            Drawing: The created Drawing object for the lens.

        """
        halfHeight = self.displayHalfHeight(minSize=minHeight)

        arrowHeadHeight = 2*halfHeight * 0.1
        arrowHeadWidth = 0.01

        arrowUp = patches.FancyArrow(
            x=0, y=0, dx=0, dy=halfHeight,
            width=arrowHeadWidth / 5, fc='k', ec='k',
            head_length=arrowHeadHeight, head_width=arrowHeadWidth,
            length_includes_head=True)
        arrowDown = patches.FancyArrow(
            x=0, y=0, dx=0, dy=-halfHeight,
            width=arrowHeadWidth / 5, fc='k', ec='k',
            head_length=arrowHeadHeight, head_width=arrowHeadWidth,
            length_includes_head=True)
=======
    def drawAt(self, z, axes, showLabels=False):  # pragma: no cover
        """ Draw a thin lens at z

        Parameters
        ----------
        z : float
            The position of the lens
        axes : object from matplotlib.pyplot.axes class
            Add an axes to the current figure and make it the current axes.
        showLabels : bool
            If True, the label for the lens is shown (default=False)
        """
        maxRayHeight = 0
        for line in axes.lines:
            if line.get_label() == 'ray':  # FIXME: need a more robust reference to rayTraces
                if max(line._y) > maxRayHeight:
                    maxRayHeight = max(line._y)
>>>>>>> a37805c1

        return Drawing(arrowUp, arrowDown)

    def drawAt(self, z, axes, showLabels=False):
        """ Draw a thin lens at x """

        maxRayHeight = 0
        if self.apertureDiameter == float('+Inf'):
            for line in axes.lines:
                if line.get_label() == 'ray':  # FIXME: need a more robust reference to rayTraces
                    if max(line._y) > maxRayHeight:
                        maxRayHeight = max(line._y)

        drawing = self.drawing(minHeight=maxRayHeight)
        drawing.applyTo(axes, x=z)

        self.drawCardinalPoints(z, axes)

    def pointsOfInterest(self, z):
        """ List of points of interest for this element as a dictionary:

        Parameters
        ----------
        z : float
            Position of the lens
        label : string
            (is it the input?)the label to be used.  Can include LaTeX math code.

        Returns
        -------
        pointsOfInterest : List
            List of points of interest for the input element

        """
        (f1, f2) = self.focusPositions(z)

        pointsOfInterest = []
        if f1 is not None:
            pointsOfInterest.append({'z': f1, 'label': '$F_f$'})
        if f2 is not None:
            pointsOfInterest.append({'z': f2, 'label': '$F_b$'})

        return pointsOfInterest


class CurvedMirror(Matrix):
    """A curved mirror of radius R and infinite or finite diameter.

    Parameters
    ----------
    R : float
        the radius of curvature of the mirror
    diameter : float
        The diameter of the element (default=Inf)
    label : string
        The label of the curved mirror

    Examples
    --------
    >>> from raytracing import *
    >>> #define a curved mirror with R=5 and diameter 20
    >>> M=CurvedMirror(R=5,diameter=20,label='curved mirror')
    >>> print('The transfer matrix of curved mirror :' ,M)
    The transfer matrix of curved mirror :
     /             \
    |  1.000    0.000 |
    |               |
    | -0.400    1.000 |
     \             /
    f=2.500


    Notes
    -----
    A concave mirror (i.e. converging mirror) has a negative
    radius of curvature if we want to keep the same sign convention.
    (there was a mistake up to version 1.2.7 of the module)
    """

    def __init__(self, R, diameter=float('+Inf'), label=''):
        warnings.warn("The sign of the radius of curvature in CurvedMirror was changed \
in version 1.2.8 to maintain the sign convention", UserWarning)
        super(CurvedMirror, self).__init__(A=1, B=0, C=2 / float(R), D=1,
                                           physicalLength=0,
                                           apertureDiameter=diameter,
                                           frontVertex=0,
                                           backVertex=0,
                                           label=label)

    def pointsOfInterest(self, z):
        """ List of points of interest for this element as a dictionary:

        Parameters
        ----------
        z : float
            Position of the lens
        label : string
            (is it in the input?)the label to be used.  Can include LaTeX math code.

        Returns
        -------
        pointsOfInterest : List
            List of points of interest for the input element

        """
        (f1, f2) = self.focusPositions(z)

        pointsOfInterest = []
        if f1 is not None:
            pointsOfInterest.append({'z': f1, 'label': '$F_f$'})
        if f2 is not None:
            pointsOfInterest.append({'z': f2, 'label': '$F_b$'})

        return pointsOfInterest

    def flipOrientation(self):
        """ This function flips the element around (as in, we turn a lens around front-back).

        Notes
        -----
        In this case, R -> -R.  It is important to call the
        super implementation because other things must be flipped (vertices for instance)
        """
        super(CurvedMirror, self).flipOrientation()

        self.C = - self.C
        return self


class Space(Matrix):
    """Free space of length d

    Parameters
    ----------
    d : float
        the length of the free space
    n : float
        The refraction index of the space. This value cannot be negative. (default=1)
    diameter : float
        The diameter of the free space (default=Inf)
    label : string
        The label of the free space

    Examples
    --------
    >>> from raytracing import *
    >>> #define a free space of length 3, refraction index 1 and diameter 20
    >>> S=Space(d=3,n=1,diameter=20,label='free space')
    >>> print('The transfer matrix of free space :' ,S)
    The transfer matrix of free space :
     /             \
    |  1.000    3.000 |
    |               |
    |  0.000    1.000 |
     \             /
    f = +inf (afocal)
    """

    def __init__(self, d, n=1, diameter=float('+Inf'), label=''):
        super(Space, self).__init__(A=1,
                                    B=float(d),
                                    C=0,
                                    D=1,
                                    physicalLength=d,
                                    frontVertex=None,
                                    backVertex=None,
                                    frontIndex=n,
                                    backIndex=n,
                                    apertureDiameter=diameter,
                                    label=label)

    def drawAt(self, z, axes, showLabels=False):  # pragma: no cover
        """This function draws nothing because free space is not visible. """
        return

    def transferMatrix(self, upTo=float('+Inf')):
        """ Returns a Matrix() corresponding to a partial propagation
        if the requested distance is smaller than the length of this element

        Parameters
        ----------
        upTo : float
            The length of the propagation (default=Inf)

        Returns
        -------
        transferMatrix : object of class Matrix
            the corresponding matrix to the propagation

        """
        distance = upTo
        if distance < self.L:
            return Space(distance)
        else:
            return self


class DielectricInterface(Matrix):
    """A dielectric interface of radius R, with an index n1 before and n2
    after the interface

    Parameters
    ----------
    n1 : float
        The refraction index before the surface
    n2 : float
        The refraction index after the interface
    R : float (Optional)
        The radius of the dielectric interface

    Notes
    -----
    A convex interface from the perspective of the ray has R > 0
    """

    def __init__(self, n1, n2, R=float('+Inf'),
                 diameter=float('+Inf'), label=''):
        self.n1 = n1
        self.n2 = n2
        self.R = R
        a = 1.0
        b = 0.0
        c = - (n2 - n1) / (n2 * R)
        d = n1 / n2

        super(DielectricInterface, self).__init__(A=a, B=b, C=c, D=d,
                                                  physicalLength=0,
                                                  apertureDiameter=diameter,
                                                  frontVertex=0,
                                                  backVertex=0,
                                                  frontIndex=n1,
                                                  backIndex=n2,
                                                  label=label)

    def drawAt(self, z, axes, showLabels=False):  # pragma: no cover
        """ Draw a curved surface starting at 'z'.
        We are not able yet to determine the color to fill with.

        Parameters
        ----------
        z : float
            The starting position of the curved surface
        axes : object from matplotlib.pyplot.axes class
            Add an axes to the current figure and make it the current axes.
        showLabels : bool (Optional)
            If True, the label of the curved surface is shown. (default=False)

        Notes
        -----
        It is possible to draw a
        quadratic bezier curve that looks like an arc, see:
        https://pomax.github.io/bezierinfo/#circles_cubic

        """
        h = self.displayHalfHeight()

        # For simplicity, 1 is front, 2 is back.
        # For details, see https://pomax.github.io/bezierinfo/#circles_cubic
        v1 = z + self.frontVertex
        phi1 = math.asin(h / abs(self.R))
        delta1 = self.R * (1.0 - math.cos(phi1))
        ctl1 = abs((1.0 - math.cos(phi1)) / math.sin(phi1) * self.R)
        corner1 = v1 + delta1

        Path = mpath.Path
        p = patches.PathPatch(
            Path([(corner1, -h), (v1, -ctl1), (v1, 0),
                  (v1, 0), (v1, ctl1), (corner1, h)],
                 [Path.MOVETO, Path.CURVE3, Path.CURVE3,
                  Path.LINETO, Path.CURVE3, Path.CURVE3]),
            fill=False,
            transform=axes.transData)

        axes.add_patch(p)
        if showLabels:
            self.drawLabels(z, axes)

    def flipOrientation(self):
        """ We flip the element around (as in, we turn a lens around front-back).

        Notes
        -----
        This is useful for real elements and for groups. For individual objects,
        it does not do anything because they are the same either way. However,
        subclasses can override this function and act accordingly.
        """
        super(DielectricInterface, self).flipOrientation()

        temp = self.n1
        self.n1 = self.n2
        self.n2 = temp
        self.R = -self.R
        self.C = - (self.n2 - self.n1) / (self.n2 * self.R)
        self.D = self.n1 / self.n2

        return self


class ThickLens(Matrix):
    """A thick lens of first radius R1 and then R2, with an index n
    and length d

    Parameters
    ----------
    n : float
        The refraction index of the thick lens. This value cannot be negative.
    R1 : float
        The first radius of thick lens
    R2 : float
        The second radius of the thick lens
    thickness : float
        The length of the thick lens. This value cannot be negative.
    diameter : float (Optional)
        The diameter of the thick lens. (default=Inf)
    label : string (Optional)
        The label of the thick lens

    Examples
    --------
    >>> from raytracing import *
    >>> #define a thick lens with desired parameters
    >>> TLens=ThickLens(n=1.5,R1=4,R2=6,thickness=3,diameter=20,label='thick lens')
    >>> print('The transfer matrix of thick lens :' ,TLens)
    The transfer matrix of thick lens :
     /             \
    |  0.750    2.000 |
    |               |
    | -0.062    1.167 |
     \             /
    f=16.000


    Notes
    -----
    A biconvex lens has R1 > 0 and R2 < 0.
    """

    def __init__(self, n, R1, R2, thickness, diameter=float('+Inf'), label=''):
        self.R1 = R1
        self.R2 = R2
        self.n = n

        t = thickness

        a = t * (1.0 - n) / (n * R1) + 1
        b = t / n
        c = - (n - 1.0) * (1.0 / R1 - 1.0 / R2 + t * (n - 1.0) / (n * R1 * R2))
        d = t * (n - 1.0) / (n * R2) + 1
        super(ThickLens, self).__init__(A=a, B=b, C=c, D=d,
                                        physicalLength=thickness,
                                        apertureDiameter=diameter,
                                        frontVertex=0,
                                        backVertex=thickness,
                                        label=label)

    def drawAt(self, z, axes, showLabels=False):  # pragma: no cover
        """ Draw a faint blue box with slightly curved interfaces
        of length 'thickness' starting at 'z'.

        Parameters
        ----------
        z : float
            The starting position of the curved surface
        axes : object from matplotlib.pyplot.axes class
            Add an axes to the current figure and make it the current axes.
        showLabels : bool (Optional)
            If True, the label of the curved surface is shown. (default=False)

        Notes
        -----
        An arc would be perfect, but matplotlib does not allow to fill
        an arc, hence we must use a patch and Bezier curve.
        We might as well draw it properly: it is possible to draw a
        quadratic bezier curve that looks like an arc, see:
        https://pomax.github.io/bezierinfo/#circles_cubic

        """
        h = self.displayHalfHeight()

        # For simplicity, 1 is front, 2 is back.
        # For details, see https://pomax.github.io/bezierinfo/#circles_cubic
        v1 = z + self.frontVertex
        phi1 = math.asin(h / abs(self.R1))
        delta1 = self.R1 * (1.0 - math.cos(phi1))
        ctl1 = abs((1.0 - math.cos(phi1)) / math.sin(phi1) * self.R1)
        corner1 = v1 + delta1

        v2 = z + self.backVertex
        phi2 = math.asin(h / abs(self.R2))
        delta2 = self.R2 * (1.0 - math.cos(phi2))
        ctl2 = abs((1.0 - math.cos(phi2)) / math.sin(phi2) * self.R2)
        corner2 = v2 + delta2

        Path = mpath.Path
        p = patches.PathPatch(
            Path([(corner1, -h), (v1, -ctl1), (v1, 0),
                  (v1, 0), (v1, ctl1), (corner1, h),
                  (corner2, h), (v2, ctl2), (v2, 0),
                  (v2, 0), (v2, -ctl2), (corner2, -h),
                  (corner1, -h)],
                 [Path.MOVETO, Path.CURVE3, Path.CURVE3,
                  Path.LINETO, Path.CURVE3, Path.CURVE3,
                  Path.LINETO, Path.CURVE3, Path.CURVE3,
                  Path.LINETO, Path.CURVE3, Path.CURVE3,
                  Path.LINETO]),
            color=[0.85, 0.95, 0.95],
            fill=True,
            transform=axes.transData)

        axes.add_patch(p)
        if showLabels:
            self.drawLabels(z, axes)

        self.drawCardinalPoints(z=z, axes=axes)

    def drawAperture(self, z, axes):  # pragma: no cover
        """ Draw the aperture size for this element.
        The thick lens requires special care because the corners are not
        separated by self.L: the curvature makes the edges shorter.
        We are picky and draw it right.

        Parameters
        ----------
        z : float
            The starting position of the curved surface
        axes : object from matplotlib.pyplot.axes class
            Add an axes to the current figure and make it the current axes.

        """

        if self.apertureDiameter != float('+Inf'):
            h = self.largestDiameter / 2.0
            phi1 = math.asin(h / abs(self.R1))
            corner1 = z + self.frontVertex + self.R1 * (1.0 - math.cos(phi1))

            phi2 = math.asin(h / abs(self.R2))
            corner2 = z + self.backVertex + self.R2 * (1.0 - math.cos(phi2))

            axes.add_patch(patches.Polygon(
                [[corner1, h], [corner2, h]],
                linewidth=3,
                closed=False,
                color='0.7'))
            axes.add_patch(patches.Polygon(
                [[corner1, -h], [corner2, -h]],
                linewidth=3,
                closed=False,
                color='0.7'))

    def pointsOfInterest(self, z):
        """ List of points of interest for this element as a dictionary:

        Parameters
        ----------
        z : float
            Position of the element
        label : string
            (is it in the input?)the label to be used.  Can include LaTeX math code.

        Returns
        -------
        pointsOfInterest : List
            List of points of interest for the input element
        """
        (f1, f2) = self.focusPositions(z)

        pointsOfInterest = []
        if f1 is not None:
            pointsOfInterest.append({'z': f1, 'label': '$F_f$'})
        if f2 is not None:
            pointsOfInterest.append({'z': f2, 'label': '$F_b$'})

        return pointsOfInterest

    def transferMatrix(self, upTo=float('+Inf')):
        """ Returns a ThickLens() or a Matrix() corresponding to a partial propagation
        if the requested distance is smaller than the length of this element

        Parameters
        ----------
        upTo : float
            The length of the propagation (default=Inf)

        Returns
        -------
        transferMatrix : object of class Matrix
            the corresponding matrix to the propagation

        """
        if self.L <= upTo:
            return self
        else:
            return Space(upTo, self.n, self.apertureDiameter) * DielectricInterface(1.0, self.n, self.R1,
                                                                                    self.apertureDiameter)

    def flipOrientation(self):
        """ We flip the element around (as in, we turn a lens around front-back).

        Notes
        -----
        In this case, R1 = -R2, and R2 = -R1.  It is important to call the
        super implementation because other things must be flipped (vertices for instance)
        """
        super(ThickLens, self).flipOrientation()

        temp = self.R1
        self.R1 = -self.R2
        self.R2 = -temp

        R1 = self.R1
        R2 = self.R2
        t = self.L
        n = self.n

        self.A = t * (1.0 - n) / (n * R1) + 1
        self.B = t / n
        self.C = - (n - 1.0) * (1.0 / R1 - 1.0 / R2 + t * (n - 1.0) / (n * R1 * R2))
        self.D = t * (n - 1.0) / (n * R2) + 1
        return self


class DielectricSlab(ThickLens):
    """A slab of dielectric material of index n and length d, with flat faces

    Parameters
    ----------
    n : float
        The refraction index of the dielectric. This value cannot be negative
    thickness : float
        The thickness of the dielectric
    diameter : float
        The diameter of the dielectric. (default=Inf)
    label : string
        the label of the element

    Examples
    --------
    >>> from raytracing import *
    >>> #define a dielectric with refraction index of 1.5
    >>> D=DielectricSlab(n=1.5,thickness=5,diameter=20,label='Dielectric')
    >>> print('The transfer matrix of dielectric slab :' ,D)
    The transfer matrix of dielectric slab :
     /                \
    |  1.000    3.333 |
    |                 |
    | -0.000    1.000 |
     \               /
    f = +inf (afocal)
    """

    def __init__(self, n, thickness, diameter=float('+Inf'), label=''):
        super(DielectricSlab, self).__init__(n=n, R1=float("+Inf"),
                                             R2=float("+Inf"),
                                             thickness=thickness,
                                             diameter=diameter,
                                             label=label)

    def drawAt(self, z, axes, showLabels=False):  # pragma: no cover
        """ Draw a faint blue box of length L starting at 'z'.

        Parameters
        ----------
        z : float
            The starting position of the curved surface
        axes : object from matplotlib.pyplot.axes class
            Add an axes to the current figure and make it the current axes.
        showLabels : bool (Optional)
            If True, the label of the curved surface is shown. (default=False)


        """
        halfHeight = self.displayHalfHeight()
        p = patches.Rectangle((z, -halfHeight), self.L,
                              2 * halfHeight, color=[0.85, 0.95, 0.95],
                              fill=True, transform=axes.transData,
                              clip_on=True)
        axes.add_patch(p)

    def transferMatrix(self, upTo=float('+Inf')):
        """ Returns a either DielectricSlab() or a Matrix() corresponding to a partial propagation
                if the requested distance is smaller than the length of this element

        Parameters
        ----------
        upTo : float
            The length of the propagation (default=Inf)

        Returns
        -------
        transferMatrix : object of class Matrix
            the corresponding matrix to the propagation

        """
        if self.L <= upTo:
            return self
        else:
            return Space(upTo, self.n, self.apertureDiameter) * DielectricInterface(1.0, self.n, float("+inf"),
                                                                                    self.apertureDiameter)


class Aperture(Matrix):
    """An aperture of finite diameter, null thickness.

    Parameters
    ----------
    diameter : float
        The diameter of the aperture to be considered
    label : string
        The label of the aperture

    Examples
    --------
    >>> from raytracing import *
    >>> #define an aperture of diameter 10
    >>> A=Aperture(diameter=10,label='aperture')
    >>> print('The transfer matrix of aperture :' ,A)
    The transfer matrix of aperture :
     /                \
    |  1.000    0.000 |
    |                 |
    |  0.000    1.000 |
     \               /
    f = +inf (afocal)

    Notes
    -----
    If the ray is beyond the finite diameter, the ray is blocked.
    """

    def __init__(self, diameter, label=''):
        super(
            Aperture,
            self).__init__(
            A=1,
            B=0,
            C=0,
            D=1,
            physicalLength=0,
            apertureDiameter=diameter,
            label=label)

    def drawAt(self, z, axes, showLabels=False):
        """ Currently nothing specific to draw because any
        aperture for any object is drawn with drawAperture()
        """<|MERGE_RESOLUTION|>--- conflicted
+++ resolved
@@ -1676,7 +1676,6 @@
                                    backVertex=0,
                                    label=label)
 
-<<<<<<< HEAD
     def drawing(self, minHeight: float = None) -> Drawing:
         """ The drawing for the lens. Centered at (0, 0).
 
@@ -1702,8 +1701,10 @@
             width=arrowHeadWidth / 5, fc='k', ec='k',
             head_length=arrowHeadHeight, head_width=arrowHeadWidth,
             length_includes_head=True)
-=======
-    def drawAt(self, z, axes, showLabels=False):  # pragma: no cover
+
+        return Drawing(arrowUp, arrowDown)
+
+    def drawAt(self, z, axes, showLabels=False):
         """ Draw a thin lens at z
 
         Parameters
@@ -1720,19 +1721,6 @@
             if line.get_label() == 'ray':  # FIXME: need a more robust reference to rayTraces
                 if max(line._y) > maxRayHeight:
                     maxRayHeight = max(line._y)
->>>>>>> a37805c1
-
-        return Drawing(arrowUp, arrowDown)
-
-    def drawAt(self, z, axes, showLabels=False):
-        """ Draw a thin lens at x """
-
-        maxRayHeight = 0
-        if self.apertureDiameter == float('+Inf'):
-            for line in axes.lines:
-                if line.get_label() == 'ray':  # FIXME: need a more robust reference to rayTraces
-                    if max(line._y) > maxRayHeight:
-                        maxRayHeight = max(line._y)
 
         drawing = self.drawing(minHeight=maxRayHeight)
         drawing.applyTo(axes, x=z)

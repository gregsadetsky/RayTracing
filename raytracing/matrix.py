from .ray import *
from .gaussianbeam import *
from .rays import *

from typing import List
import multiprocessing
import sys
import matplotlib.pyplot as plt
import matplotlib.patches as patches
import matplotlib.path as mpath
import matplotlib.transforms as transforms
import numpy as np
import math
import warnings

from raytracing.drawing import Drawing


def warningOnOneLine(message, category, filename, lineno, line=None):
    return ' %s:%s\n%s:%s' % (filename, lineno, category.__name__, message)


warnings.formatwarning = warningOnOneLine


class Matrix(object):
    """A matrix and an optical element that can transform a ray or another
    matrix.

    The general properties (A,B,C,D) are defined here. The operator "*" is
    overloaded to allow simple statements such as:

    ray2 = M1 * ray
    or
    M3 = M2 * M1

    The physical length is included in the matrix to allow simple management of
    the ray tracing. IF two matrices are multiplied, the resulting matrice
    will have a physical length that is the sum of both matrices.

    In addition finite apertures are considered: if the apertureDiameter
    is not infinite (default), then the object is assumed to limit the
    ray height to plus or minus apertureDiameter/2 from the front edge to the back
    edge of the element.
    """

    __epsilon__ = 1e-5  # Anything smaller is zero

    def __init__(
            self,
            A: float = 1,
            B: float = 0,
            C: float = 0,
            D: float = 1,
            physicalLength: float = 0,
            frontVertex=None,
            backVertex=None,
            frontIndex=1.0,
            backIndex=1.0,
            apertureDiameter=float('+Inf'),
            label=''
    ):
        # Ray matrix formalism
        self.A = float(A)
        self.B = float(B)
        self.C = float(C)
        self.D = float(D)

        # Length of this element
        self.L = float(physicalLength)
        # Aperture
        self.apertureDiameter = apertureDiameter

        # First and last interfaces. Used for BFL and FFL
        self.frontVertex = frontVertex
        self.backVertex = backVertex

        # Index of refraction at entrance and exit.
        self.frontIndex = frontIndex
        self.backIndex = backIndex

        self.label = label
        self.isFlipped = False
        super(Matrix, self).__init__()

    @property
    def determinant(self):
        return self.A * self.D - self.B * self.C

    def __mul__(self, rightSide):
        """Operator overloading allowing easy to read matrix multiplication

        For instance, with M1 = Matrix() and M2 = Matrix(), one can write
        M3 = M1*M2. With r = Ray(), one can apply the M1 transform to a ray
        with r = M1*r

        """
        if isinstance(rightSide, Matrix):
            return self.mul_matrix(rightSide)
        elif isinstance(rightSide, Ray):
            return self.mul_ray(rightSide)
        elif isinstance(rightSide, GaussianBeam):
            return self.mul_beam(rightSide)
        else:
            raise TypeError(
                "Unrecognized right side element in multiply: '{0}'\
                 cannot be multiplied by a Matrix".format(rightSide))

    def mul_matrix(self, rightSideMatrix):
        """ Multiplication of two matrices.  Total length of the
        elements is calculated. Apertures are lost. We compute
        the first and last vertices.

        """

        a = self.A * rightSideMatrix.A + self.B * rightSideMatrix.C
        b = self.A * rightSideMatrix.B + self.B * rightSideMatrix.D
        c = self.C * rightSideMatrix.A + self.D * rightSideMatrix.C
        d = self.C * rightSideMatrix.B + self.D * rightSideMatrix.D
        L = self.L + rightSideMatrix.L

        # The front vertex of the combination is the front vertex
        # of the rightSideMatrix (occuring first) if the vertex exists.
        # If it does not, it will be the front vertex of the self element.
        # If neither element has a front vertex, then the combination has no
        # front vertex. This occurs when we have Space()*Space().

        # The back vertex of the combination is the back vertex of the self
        # element, occuring last, if it exists. If it does not, it is the
        # back vertex of the rightSideMatrix (which may or may not exist).
        # Vertices are measured with respect to the front edge of the
        # combined element.

        fv = rightSideMatrix.frontVertex
        if fv is None and self.frontVertex is not None:
            fv = rightSideMatrix.L + self.frontVertex

        if self.backVertex is not None:
            bv = rightSideMatrix.L + self.backVertex
        else:
            bv = rightSideMatrix.backVertex

        return Matrix(a, b, c, d, frontVertex=fv, backVertex=bv, physicalLength=L)

    def mul_ray(self, rightSideRay):
        """ Multiplication of a ray by a matrix.  New position of
        ray is updated by the physical length of the matrix.
        If the ray is beyond the aperture diameter it is labelled
        as "isBlocked = True" but can still propagate.

        """

        outputRay = Ray()
        outputRay.y = self.A * rightSideRay.y + self.B * rightSideRay.theta
        outputRay.theta = self.C * rightSideRay.y + self.D * rightSideRay.theta

        outputRay.z = self.L + rightSideRay.z
        outputRay.apertureDiameter = self.apertureDiameter

        if abs(rightSideRay.y) > abs(self.apertureDiameter / 2.0):
            outputRay.isBlocked = True
        else:
            outputRay.isBlocked = rightSideRay.isBlocked

        return outputRay

    def mul_beam(self, rightSideBeam):
        """ Multiplication of a coherent beam with complex radius
        of curvature q by a matrix.

        """
        q = rightSideBeam.q
        if rightSideBeam.n != self.frontIndex:
            msg = "The gaussian beam is not tracking the index of refraction properly {0} {1}\n".format(
                rightSideBeam.n, self.frontIndex)
            warnings.warn(msg, UserWarning)

        qprime = (complex(self.A) * q + complex(self.B)) / (complex(self.C) * q + complex(self.D))

        outputBeam = GaussianBeam(q=qprime, wavelength=rightSideBeam.wavelength)
        outputBeam.z = self.L + rightSideBeam.z
        outputBeam.n = self.backIndex

        if abs(outputBeam.w) > self.apertureDiameter / 2:
            outputBeam.isClipped = True
        else:
            outputBeam.isClipped = rightSideBeam.isClipped

        return outputBeam

    def largestDiameter(self):
        """ Largest diameter of the element or group of elements """
        return self.apertureDiameter

    def hasFiniteApertureDiameter(self):
        """ True if the element or group of elements have a finite aperture size """
        return self.apertureDiameter != float("+Inf")

    def transferMatrix(self, upTo=float('+Inf')):
        """ The Matrix() that corresponds to propagation from the edge
        of the element (z=0) up to distance "upTo" (z=upTo). If no parameter is
        provided, the transfer matrix will be from the front edge to the back edge.
        If the element has a null thickness, the matrix representing the element
        is returned.
        """

        distance = upTo
        if self.L == 0:
            return self
        elif self.L <= distance:
            return self
        else:
            raise TypeError("Subclass of non-null physical length must override transferMatrix()")

    def transferMatrices(self):
        """ The list of Matrix() that corresponds to the propagation through
        this element (or group). For a Matrix(), it simply returns a list
        with a single element [self].
        For a MatrixGroup(), it returns the transferMatrices for
        each individual element and appends each element to a list for this group."""

        return [self]

    def lagrangeInvariant(self, ray1, ray2, z=0):
        """ The Lagrange invariant is a quantity that is conserved
        for any two rays in the system. It is often seen with the
        chief ray and marginal ray in an imaging system, but it is
        actually very general and any rays can be used.
        In ImagingPath(), if no rays are provided, the chief and
        marginal rays are used.

        This quantity is L = n (y1 theta2 - y2 theta1)
        """

        matrix = self.transferMatrix(upTo=z)

        outputRay1 = matrix.traceThrough(ray1)
        outputRay2 = matrix.traceThrough(ray2)

        return matrix.backIndex * (outputRay1.theta * outputRay2.y - outputRay1.y * outputRay2.theta)

    def trace(self, ray):
        """Returns a list of rays (i.e. a ray trace) for the input ray through the matrix.

        Mutiplying the ray by the transfer matrix will give the correct ray
        but will not consider apertures.  By "tracing" a ray, we do consider
        all apertures in the system.  If a ray is blocked, its property
        isBlocked will be true, and isNotBlocked will be false.

        Because we want to manage blockage by apertures, we need to perform a two-step process
        for elements that have a finite, non-null length: where is the ray blocked exactly?
        It can be blocked at the entrance, at the exit, or anywhere in between.
        The aperture diameter for a finite-length element is constant across the length
        of the element. We therefore check before entering the element and after having
        propagated through the element. For now, this will suffice.
        If the length is null, the ray is traced in a single step
        """

        rayTrace = []
        if isinstance(ray, Ray):
            if self.L > 0:
                if abs(ray.y) > self.apertureDiameter / 2:
                    ray.isBlocked = True
                rayTrace.append(ray)

        rayTrace.append(self * ray)

        return rayTrace

    def traceThrough(self, inputRay):
        """ Returns the last ray after propagating through the system,
        including apertures.

        Contrary to trace(), this only returns the last ray.
        Mutiplying the ray by the transfer matrix will give the correct ray
        but will not consider apertures.  By "tracing" a ray, we do consider
        all apertures in the system.  If a ray is blocked, its property
        isBlocked will be true, and isNotBlocked will be false.

        """

        rayTrace = self.trace(inputRay)
        return rayTrace[-1]

    def traceMany(self, inputRays):
        """ Trace each ray from a group of rays from front edge of element to
        the back edge. It can be either a list of Ray(), or a Rays() object:
        the Rays() object is an iterator and can be used like a list.

        Returns a list of Ray() (i,e. a raytrace), one for each input ray.
        See trace().
        """
        manyRayTraces = []
        for inputRay in inputRays:
            rayTrace = self.trace(inputRay)
            manyRayTraces.append(rayTrace)

        return manyRayTraces

    def traceManyThrough(self, inputRays, progress=True):
        """ Trace each ray from a list or a Rays() distribution from
        front edge of element to the back edge.
        Input can be either a list of Ray(), or a Rays() object:
        the Rays() object is an iterator and can be used like a list of rays.
        UniformRays, LambertianRays() etc... can be used.

        We assume that if the user will be happy to receive 
        Rays() as an output even if they passed a list of rays as inputs.
        """

        try:
            iter(inputRays)
        except TypeError:
            raise TypeError("'inputRays' argument is not iterable.")

        if not isinstance(inputRays, Rays):
            inputRays = Rays(inputRays)

        outputRays = Rays()

        for ray in inputRays:
            lastRay = self.traceThrough(ray)
            if lastRay.isNotBlocked:
                outputRays.append(lastRay)

            if progress:
                inputRays.displayProgress()

        return outputRays

    def traceManyThroughInParallel(self, inputRays, progress=True, processes=None):
        """ This is an advanced technique to gain from parallel computation:
        it is the same as traceManyThrough(), but splits this call in
        several other parallel processes using the `multiprocessing` module,
        which is os-independent.

        Everything hinges on a simple pool.map() command that will apply 
        the provided function to every element of the array, but across several
        processors. It is trivial to implement and the benefits are simple:
        if you create 8 processes on 8 CPU cores, you gain a factor of 
        approximately 8 in speed. We are not talking GPU acceleration, but
        still: 1 minute is shorter than 8 minutes.

        One important technical issue: Pool accesses the array in multiple processes
        and cannot be dynamically generated (because it is not thread-safe).
        We explicitly generate the list before the computation, then we split
        the array in #processes different lists.
        """

        if processes is None:
            processes = multiprocessing.cpu_count()

        theExplicitList = list(inputRays)
        manyInputRays = [theExplicitList[i::processes] for i in range(processes)]

        with multiprocessing.Pool(processes=processes) as pool:
            outputRays = pool.map(self.traceManyThrough, manyInputRays)

        outputRaysList = []
        for rays in outputRays:
            outputRaysList += rays.rays

        return Rays(rays=outputRaysList)

    def traceManyThroughInParallelNoChunks(self, inputRays, progress=True, processes=None):
        if processes is None:
            processes = multiprocessing.cpu_count()

        manyInputRays = list(inputRays)

        with multiprocessing.Pool(processes=processes) as pool:
            outputRays = pool.map(self.traceThrough, manyInputRays)

        return Rays(rays=outputRays)

    @property
    def isImaging(self):
        """If B=0, then the matrix is from a conjugate plane to another
        (i.e. object at the front edge and image at the back edge).

        In this case, A = transverse magnification, D = angular magnification
        As usual, C = -1/f (always).
        """

        return abs(self.B) < Matrix.__epsilon__

    @property
    def hasPower(self):
        return self.C != 0

    def pointsOfInterest(self, z):
        """ Any points of interest for this matrix (focal points,
        principal planes etc...)
        """

        # ptsOfInterest = []
        # if self.frontVertex is not None:
        #     ptsOfInterest.append({'z': self.frontVertex, 'label': '$V_f$'})
        # if self.backVertex is not None:
        #     ptsOfInterest.append({'z': self.backVertex, 'label': '$V_b$'})

        return []

    def focalDistances(self):
        """ Synonym of effectiveFocalLengths() """

        return self.effectiveFocalLengths()

    def effectiveFocalLengths(self):
        """ The effective focal lengths calculated from the power (C)
        of the matrix.

        Currently, it is assumed the index is n=1 on either side and
        both focal lengths are the same.
        """
        if self.hasPower:
            focalLength = -1.0 / self.C  # FIXME: Assumes n=1 on either side
        else:
            focalLength = float("+Inf")

        return (focalLength, focalLength)

    def backFocalLength(self):
        """ The focal lengths measured from the back vertex.
        This is the distance between the surface and the focal point.
        When the principal plane is not at the surface (which is usually
        the case in anything except a thin lens), the back and front focal
        lengths will be different from effective focal lengths. The effective
        focal lengths is always measured from the principal planes, but the
        BFL and FFL are measured from the vertex.

        If the matrix is the result of the product of several matrices,
        we may not know where the front and back vertices are. In that case,
        we return None (or undefined).

        Currently, it is assumed the index is n=1 on either side and
        both focal distances are the same.
        """

        if self.backVertex is not None and self.hasPower:
            (f1, f2) = self.effectiveFocalLengths()
            (p1, p2) = self.principalPlanePositions(z=0)

            return (p2 + f2 - self.backVertex)
        else:
            return None

    def frontFocalLength(self):
        """ The focal lengths measured from the front vertex.
        This is the distance between the surface and the focal point.
        When the principal plane is not at the surface (which is usually
        the case in anything except a thin lens), the back and front focal
        lengths will be different from effective focal lengths. The effective
        focal lengths is always measured from the principal planes, but the
        BFL and FFL are measured from the vertices.

        If the matrix is the result of the product of several matrices,
        we may not know where the front and back vertices are. In that case,
        we return None (or undefined).

        Currently, it is assumed the index is n=1 on either side and
        both focal distances are the same.
        """

        if self.frontVertex is not None and self.hasPower:
            (f1, f2) = self.effectiveFocalLengths()
            (p1, p2) = self.principalPlanePositions(z=0)

            return -(p1 - f1 - self.frontVertex)
        else:
            return None

    def focusPositions(self, z):
        """ Positions of both focal points on either side of the element.

        Currently, it is assumed the index is n=1 on either side and both focal
        distances are the same.
        """
        if self.hasPower:
            (f1, f2) = self.focalDistances()
            (p1, p2) = self.principalPlanePositions(z)
            return (p1 - f1, p2 + f2)
        else:
            return (None, None)

    def principalPlanePositions(self, z):
        """ Positions of the input and output principal planes.

        Currently, it is assumed the index is n=1 on either side.
        """
        if self.hasPower:
            p1 = z - (1 - self.D) / self.C  # FIXME: Assumes n=1 on either side
            # FIXME: Assumes n=1 on either side
            p2 = z + self.L + (1 - self.A) / self.C
        else:
            p1 = None
            p2 = None

        return (p1, p2)

    def forwardConjugate(self):
        """ With an object at the front edge of the element, where
        is the image? Distance after the element by which a ray
        must travel to reach the conjugate plane of the front of
        the element. A positive distance means the image is "distance"
        beyond the back of the element (or to the right, or after).

        M2 = Space(distance)*M1
        # M2.isImaging == True

        """

        if self.D == 0:
            distance = float("+inf")
            conjugateMatrix = None  # Unable to compute with inf
        else:
            distance = -self.B / self.D
            conjugateMatrix = Space(d=distance) * self

        return (distance, conjugateMatrix)

    def backwardConjugate(self):
        """ With an image at the back edge of the element,
        where is the object ? Distance before the element by
        which a ray must travel to reach the conjugate plane at
        the back of the element. A positive distance means the
        object is "distance" in front of the element (or to the
        left, or before).

        M2 = M1*Space(distance)
        # M2.isImaging == True

        """
        if self.A == 0:
            return (float("+inf"), None)
        distance = -self.B / self.A
        conjugateMatrix = self * Space(d=distance)
        return (distance, conjugateMatrix)

    def magnification(self):
        if self.isImaging:
            return (self.A, self.D)
        else:
            return (None, None)

    def flipOrientation(self):
        """ We flip the element around (as in, we turn a lens around front-back).
        This is useful for real elements and for groups. For individual objects,
        it does not do anything because they are the same either way. However,
        subclasses can override this function and act accordingly.
        """
        self.isFlipped = not self.isFlipped
        # First and last interfaces. Used for BFL and FFL
        tempVertex = self.backVertex
        self.backVertex = self.frontVertex
        self.frontVertex = tempVertex

        # Index of refraction at entrance and exit.
        tempIndex = self.frontIndex
        self.frontIndex = self.backIndex
        self.backIndex = tempIndex

        return self

    def display(self):  # pragma: no cover
        """ Display this component, without any ray tracing but with
        all of its cardinal points and planes. If the component has no
        power (i.e. C == 0) this will fail.
        """

        fig, axes = plt.subplots(figsize=(10, 7))
        displayRange = 2 * self.largestDiameter()
        if displayRange == float('+Inf'):
            displayRange = self.displayHalfHeight() * 4

        axes.set(xlabel='Distance', ylabel='Height', title="Properties of {0}".format(self.label))
        axes.set_ylim([-displayRange / 2 * 1.2, displayRange / 2 * 1.2])

        self.drawAt(z=0, axes=axes)
        self.drawLabels(z=0, axes=axes)
        self.drawCardinalPoints(z=0, axes=axes)
        if self.L != 0:
            self.drawVertices(z=0, axes=axes)
        self.drawPointsOfInterest(z=0, axes=axes)
        self.drawPrincipalPlanes(z=0, axes=axes)

        self._showPlot()

    def _showPlot(self):  # pragma: no cover
        # internal, do not use
        try:
            plt.plot()
            if sys.platform.startswith('win'):
                plt.show()
            else:
                plt.draw()
                while True:
                    if plt.get_fignums():
                        plt.pause(0.001)
                    else:
                        break

        except KeyboardInterrupt:
            plt.close()

    def drawAt(self, z, axes, showLabels=False):  # pragma: no cover
        """ Draw element on plot with starting edge at 'z'.

        Default is a black box of appropriate length.
        """
        halfHeight = self.largestDiameter() / 2
        if halfHeight == float("+Inf"):
            halfHeight = self.displayHalfHeight()

        p = patches.Rectangle((z, -halfHeight), self.L,
                              2 * halfHeight, color='k', fill=False,
                              transform=axes.transData, clip_on=True)
        axes.add_patch(p)

    def drawVertices(self, z, axes):  # pragma: no cover
        """ Draw vertices of the system """
        axes.plot([z + self.frontVertex, z + self.backVertex], [0, 0], 'ko', markersize=4, color="0.5", linewidth=0.2)
        halfHeight = self.displayHalfHeight()
        axes.text(z + self.frontVertex, 0, '$V_f$', ha='center', va='bottom', clip_box=axes.bbox, clip_on=True)
        axes.text(z + self.backVertex, 0, '$V_b$', ha='center', va='bottom', clip_box=axes.bbox, clip_on=True)

    def drawCardinalPoints(self, z, axes):  # pragma: no cover
        """ Draw the focal points of a thin lens as black dots """
        (f1, f2) = self.focusPositions(z)
        axes.plot([f1, f2], [0, 0], 'ko', markersize=4, color='k', linewidth=0.4)

    def drawPrincipalPlanes(self, z, axes):  # pragma: no cover
        """ Draw the principal planes """
        halfHeight = self.displayHalfHeight()
        (p1, p2) = self.principalPlanePositions(z=z)

        if p1 is None or p2 is None:
            return

        axes.plot([p1, p1], [-halfHeight, halfHeight], linestyle='--', color='k', linewidth=1)
        axes.plot([p2, p2], [-halfHeight, halfHeight], linestyle='--', color='k', linewidth=1)
        axes.text(p1, halfHeight * 1.2, '$P_f$', ha='center', va='bottom', clip_box=axes.bbox, clip_on=True)
        axes.text(p2, halfHeight * 1.2, '$P_b$', ha='center', va='bottom', clip_box=axes.bbox, clip_on=True)

        (f1, f2) = self.effectiveFocalLengths()
        FFL = self.frontFocalLength()
        BFL = self.backFocalLength()
        (F1, F2) = self.focusPositions(z=z)

        h = halfHeight * 0.4
        # Front principal plane to front focal spot (effective focal length)
        axes.annotate("", xy=(p1, h), xytext=(F1, h),
                      xycoords='data', arrowprops=dict(arrowstyle='<->'),
                      clip_box=axes.bbox, clip_on=True).arrow_patch.set_clip_box(axes.bbox)
        axes.text(p1 - f1 / 2, h, 'EFL = {0:0.1f}'.format(f1),
                  ha='center', va='bottom', clip_box=axes.bbox, clip_on=True)
        # Back principal plane to back focal spot (effective focal length)
        axes.annotate("", xy=(p2, -h), xytext=(F2, -h),
                      xycoords='data', arrowprops=dict(arrowstyle='<->'),
                      clip_box=axes.bbox, clip_on=True).arrow_patch.set_clip_box(axes.bbox)
        axes.text(p2 + f2 / 2, -h, 'EFL = {0:0.1f}'.format(f1),
                  ha='center', va='bottom', clip_box=axes.bbox, clip_on=True)

        # Front vertex to front focal spot (front focal length or FFL)
        h = 0.5

        axes.annotate("", xy=(self.frontVertex, h), xytext=(F1, h),
                      xycoords='data', arrowprops=dict(arrowstyle='<->'),
                      clip_box=axes.bbox, clip_on=True).arrow_patch.set_clip_box(axes.bbox)
        axes.text((self.frontVertex + F1) / 2, h, 'FFL = {0:0.1f}'.format(FFL),
                  ha='center', va='bottom', clip_box=axes.bbox, clip_on=True)

        # Back vertex to back focal spot (back focal length or BFL)
        axes.annotate("", xy=(self.backVertex, -h), xytext=(F2, -h),
                      xycoords='data', arrowprops=dict(arrowstyle='<->'),
                      clip_box=axes.bbox, clip_on=True).arrow_patch.set_clip_box(axes.bbox)
        axes.text((self.backVertex + F2) / 2, -h, 'BFL = {0:0.1f}'.format(BFL),
                  ha='center', va='bottom', clip_box=axes.bbox, clip_on=True)

    def drawLabels(self, z, axes):  # pragma: no cover
        """ Draw element labels on plot with starting edge at 'z'.

        Labels are drawn 50% above the display height
        """
        if self.hasFiniteApertureDiameter():
            halfHeight = self.largestDiameter() / 2.0
        else:
            halfHeight = self.displayHalfHeight()

        center = z + self.L / 2.0
        axes.annotate(self.label, xy=(center, 0.0),
                      xytext=(center, halfHeight * 1.4),
                      fontsize=8, xycoords='data', ha='center',
                      va='bottom', clip_box=axes.bbox, clip_on=True)

    def drawPointsOfInterest(self, z, axes):  # pragma: no cover
        """
        Labels of general points of interest are drawn below the
        axis, at 25% of the largest diameter.

        """
        labels = {}  # Gather labels at same z
        for pointOfInterest in self.pointsOfInterest(z=z):
            zStr = "{0:3.3f}".format(pointOfInterest['z'])
            label = pointOfInterest['label']
            if zStr in labels:
                labels[zStr] = labels[zStr] + ", " + label
            else:
                labels[zStr] = label

        halfHeight = self.displayHalfHeight()
        for zStr, label in labels.items():
            z = float(zStr)
            axes.annotate(label, xy=(z, 0.0), xytext=(z, -halfHeight * 0.5),
                          xycoords='data', fontsize=12,
                          ha='center', va='bottom')

    def drawAperture(self, z, axes):  # pragma: no cover
        """ Draw the aperture size for this element.  Any element may
        have a finite aperture size, so this function is general for all elements.
        """

        if self.apertureDiameter != float('+Inf'):
            halfHeight = self.apertureDiameter / 2.0

            center = z + self.L / 2
            if self.L == 0:
                (xScaling, yScaling) = self.axesToDataScale(axes)
                heightFactor = halfHeight * 2 / yScaling
                width = xScaling * 0.01 / 2 * (heightFactor / 0.2) ** (3 / 4)
            else:
                width = self.L / 2

            axes.add_patch(patches.Polygon(
                [[center - width, halfHeight],
                 [center + width, halfHeight]],
                linewidth=3,
                closed=False,
                color='0.7'))
            axes.add_patch(patches.Polygon(
                [[center - width, -halfHeight],
                 [center + width, -halfHeight]],
                linewidth=3,
                closed=False,
                color='0.7'))

    def displayHalfHeight(self, minSize: float = None):
        """ A reasonable height for display purposes for
        an element, whether it is infinite or not.

        If the element is infinite, the half-height is currently
         set to '4' or to the specified minimum half height.
         If not, it is the apertureDiameter/2.

        """
        halfHeight = 4  # FIXME: keep a minimum half height when infinite ?
        if minSize is not None:
            if minSize > halfHeight:
                halfHeight = minSize
        if self.apertureDiameter != float('+Inf'):
            halfHeight = self.apertureDiameter / 2.0  # real half height
        return halfHeight

    def axesToDataScale(self, axes):
        """ Display dimensions in data units.
        Used to properly draw elements on the display
        with appropriate data coordinates. """

        xScale, yScale = axes.viewLim.bounds[2:]

        return xScale, yScale

    def __str__(self):
        """ String description that allows the use of print(Matrix())

        """
        description = "\n /             \\ \n"
        description += "| {0:6.3f}   {1:6.3f} |\n".format(self.A, self.B)
        description += "|               |\n"
        description += "| {0:6.3f}   {1:6.3f} |\n".format(self.C, self.D)
        description += " \\             /\n"
        if self.C != 0:
            description += "\nf={0:0.3f}\n".format(-1.0 / self.C)
        else:
            description += "\nf = +inf (afocal)\n"
        return description


class Lens(Matrix):
    """A thin lens of focal f, null thickness and infinite or finite diameter

    """

    def __init__(self, f, diameter=float('+Inf'), label=''):
        super(Lens, self).__init__(A=1, B=0, C=-1 / float(f), D=1,
                                   physicalLength=0,
                                   apertureDiameter=diameter,
                                   frontVertex=0,
                                   backVertex=0,
                                   label=label)

    def drawing(self, minHeight: float = None) -> Drawing:
        """ The drawing for the lens. Centered at (0, 0).

        Other Parameters:
            minHeight (:obj:`float`, optional): A minimum height used for infinite lens.

        Returns:
            Drawing: The created Drawing object for the lens.

        """
        halfHeight = self.displayHalfHeight(minSize=minHeight)

<<<<<<< HEAD
        arrowHeadHeight = 2*halfHeight * 0.1
        arrowHeadWidth = 0.01

        arrowUp = patches.FancyArrow(
            x=0, y=0, dx=0, dy=halfHeight,
            width=arrowHeadWidth / 5, fc='k', ec='k',
            head_length=arrowHeadHeight, head_width=arrowHeadWidth,
            length_includes_head=True)
        arrowDown = patches.FancyArrow(
            x=0, y=0, dx=0, dy=-halfHeight,
            width=arrowHeadWidth / 5, fc='k', ec='k',
            head_length=arrowHeadHeight, head_width=arrowHeadWidth,
            length_includes_head=True)

        return Drawing(arrowUp, arrowDown)

    def drawAt(self, z, axes, showLabels=False):
        """ Draw a thin lens at x """

        maxRayHeight = 0
        if self.apertureDiameter == float('+Inf'):
            for line in axes.lines:
                if line.get_label() == 'ray':  # FIXME: need a more robust reference to rayTraces
                    if max(line._y) > maxRayHeight:
                        maxRayHeight = max(line._y)

        drawing = self.drawing(minHeight=maxRayHeight)
        drawing.applyTo(axes, x=z)
=======
        (xScaling, yScaling) = self.axesToDataScale(axes)
        arrowHeadHeight = 2 * halfHeight * 0.1

        heightFactor = halfHeight * 2 / yScaling
        arrowHeadWidth = xScaling * 0.01 * (heightFactor / 0.2) ** (3 / 4)
>>>>>>> d041baa5

        self.drawCardinalPoints(z, axes)

    def pointsOfInterest(self, z):
        """ List of points of interest for this element as a dictionary:
        'z':position
        'label':the label to be used.  Can include LaTeX math code.
        """
        (f1, f2) = self.focusPositions(z)

        pointsOfInterest = []
        if f1 is not None:
            pointsOfInterest.append({'z': f1, 'label': '$F_f$'})
        if f2 is not None:
            pointsOfInterest.append({'z': f2, 'label': '$F_b$'})

        return pointsOfInterest


class CurvedMirror(Matrix):
    """A curved mirror of radius R and infinite or finite diameter.
    Note that a concave mirror (i.e. converging mirror) has a negative
    radius of curvature if we want to keep the same sign convention.
    (there was a mistake up to version 1.2.7 of the module)
    """

    def __init__(self, R, diameter=float('+Inf'), label=''):
        warnings.warn("The sign of the radius of curvature in CurvedMirror was changed \
in version 1.2.8 to maintain the sign convention\n", UserWarning)
        super(CurvedMirror, self).__init__(A=1, B=0, C=2 / float(R), D=1,
                                           physicalLength=0,
                                           apertureDiameter=diameter,
                                           frontVertex=0,
                                           backVertex=0,
                                           label=label)

    def pointsOfInterest(self, z):
        """ List of points of interest for this element as a dictionary:
        'z':position
        'label':the label to be used.  Can include LaTeX math code.
        """
        (f1, f2) = self.focusPositions(z)

        pointsOfInterest = []
        if f1 is not None:
            pointsOfInterest.append({'z': f1, 'label': '$F_f$'})
        if f2 is not None:
            pointsOfInterest.append({'z': f2, 'label': '$F_b$'})

        return pointsOfInterest

    def flipOrientation(self):
        """ We flip the element around (as in, we turn a lens around front-back).
        In this case, R -> -R.  It is important to call the
        super implementation because other things must be flipped (vertices for instance)
        """
        super(CurvedMirror, self).flipOrientation()

        self.C = - self.C
        return self


class Space(Matrix):
    """Free space of length d

    """

    def __init__(self, d, n=1, diameter=float('+Inf'), label=''):
        super(Space, self).__init__(A=1,
                                    B=float(d),
                                    C=0,
                                    D=1,
                                    physicalLength=d,
                                    frontVertex=None,
                                    backVertex=None,
                                    frontIndex=n,
                                    backIndex=n,
                                    apertureDiameter=diameter,
                                    label=label)

    def drawAt(self, z, axes, showLabels=False):  # pragma: no cover
        """ Draw nothing because free space is nothing. """
        return

    def transferMatrix(self, upTo=float('+Inf')):
        """ Returns a Matrix() corresponding to a partial propagation
        if the requested distance is smaller than the length of this element"""
        distance = upTo
        if distance < self.L:
            return Space(distance)
        else:
            return self


class DielectricInterface(Matrix):
    """A dielectric interface of radius R, with an index n1 before and n2
    after the interface

    A convex interface from the perspective of the ray has R > 0
    """

    def __init__(self, n1, n2, R=float('+Inf'),
                 diameter=float('+Inf'), label=''):
        self.n1 = n1
        self.n2 = n2
        self.R = R
        a = 1.0
        b = 0.0
        c = - (n2 - n1) / (n2 * R)
        d = n1 / n2

        super(DielectricInterface, self).__init__(A=a, B=b, C=c, D=d,
                                                  physicalLength=0,
                                                  apertureDiameter=diameter,
                                                  frontVertex=0,
                                                  backVertex=0,
                                                  frontIndex=n1,
                                                  backIndex=n2,
                                                  label=label)

    def drawAt(self, z, axes, showLabels=False):  # pragma: no cover
        """ Draw a curved surface starting at 'z'.
        We are not able yet to determine the color to fill with.
        It is possible to draw a
        quadratic bezier curve that looks like an arc, see:
        https://pomax.github.io/bezierinfo/#circles_cubic

        """
        h = self.displayHalfHeight()

        # For simplicity, 1 is front, 2 is back.
        # For details, see https://pomax.github.io/bezierinfo/#circles_cubic
        v1 = z + self.frontVertex
        phi1 = math.asin(h / abs(self.R))
        delta1 = self.R * (1.0 - math.cos(phi1))
        ctl1 = abs((1.0 - math.cos(phi1)) / math.sin(phi1) * self.R)
        corner1 = v1 + delta1

        Path = mpath.Path
        p = patches.PathPatch(
            Path([(corner1, -h), (v1, -ctl1), (v1, 0),
                  (v1, 0), (v1, ctl1), (corner1, h)],
                 [Path.MOVETO, Path.CURVE3, Path.CURVE3,
                  Path.LINETO, Path.CURVE3, Path.CURVE3]),
            fill=False,
            transform=axes.transData)

        axes.add_patch(p)
        if showLabels:
            self.drawLabels(z, axes)

    def flipOrientation(self):
        """ We flip the element around (as in, we turn a lens around front-back).
        This is useful for real elements and for groups. For individual objects,
        it does not do anything because they are the same either way. However,
        subclasses can override this function and act accordingly.
        """
        super(DielectricInterface, self).flipOrientation()

        temp = self.n1
        self.n1 = self.n2
        self.n2 = temp
        self.R = -self.R
        self.C = - (self.n2 - self.n1) / (self.n2 * self.R)
        self.D = self.n1 / self.n2

        return self


class ThickLens(Matrix):
    """A thick lens of first radius R1 and then R2, with an index n
    and length d

    A biconvex lens has R1 > 0 and R2 < 0.
    """

    def __init__(self, n, R1, R2, thickness, diameter=float('+Inf'), label=''):
        self.R1 = R1
        self.R2 = R2
        self.n = n

        t = thickness

        a = t * (1.0 - n) / (n * R1) + 1
        b = t / n
        c = - (n - 1.0) * (1.0 / R1 - 1.0 / R2 + t * (n - 1.0) / (n * R1 * R2))
        d = t * (n - 1.0) / (n * R2) + 1
        super(ThickLens, self).__init__(A=a, B=b, C=c, D=d,
                                        physicalLength=thickness,
                                        apertureDiameter=diameter,
                                        frontVertex=0,
                                        backVertex=thickness,
                                        label=label)

    def drawAt(self, z, axes, showLabels=False):  # pragma: no cover
        """ Draw a faint blue box with slightly curved interfaces
        of length 'thickness' starting at 'z'.

        An arc would be perfect, but matplotlib does not allow to fill
        an arc, hence we must use a patch and Bezier curve.
        We might as well draw it properly: it is possible to draw a
        quadratic bezier curve that looks like an arc, see:
        https://pomax.github.io/bezierinfo/#circles_cubic

        """
        h = self.displayHalfHeight()

        # For simplicity, 1 is front, 2 is back.
        # For details, see https://pomax.github.io/bezierinfo/#circles_cubic
        v1 = z + self.frontVertex
        phi1 = math.asin(h / abs(self.R1))
        delta1 = self.R1 * (1.0 - math.cos(phi1))
        ctl1 = abs((1.0 - math.cos(phi1)) / math.sin(phi1) * self.R1)
        corner1 = v1 + delta1

        v2 = z + self.backVertex
        phi2 = math.asin(h / abs(self.R2))
        delta2 = self.R2 * (1.0 - math.cos(phi2))
        ctl2 = abs((1.0 - math.cos(phi2)) / math.sin(phi2) * self.R2)
        corner2 = v2 + delta2

        Path = mpath.Path
        p = patches.PathPatch(
            Path([(corner1, -h), (v1, -ctl1), (v1, 0),
                  (v1, 0), (v1, ctl1), (corner1, h),
                  (corner2, h), (v2, ctl2), (v2, 0),
                  (v2, 0), (v2, -ctl2), (corner2, -h),
                  (corner1, -h)],
                 [Path.MOVETO, Path.CURVE3, Path.CURVE3,
                  Path.LINETO, Path.CURVE3, Path.CURVE3,
                  Path.LINETO, Path.CURVE3, Path.CURVE3,
                  Path.LINETO, Path.CURVE3, Path.CURVE3,
                  Path.LINETO]),
            color=[0.85, 0.95, 0.95],
            fill=True,
            transform=axes.transData)

        axes.add_patch(p)
        if showLabels:
            self.drawLabels(z, axes)

        self.drawCardinalPoints(z=z, axes=axes)

    def drawAperture(self, z, axes):  # pragma: no cover
        """ Draw the aperture size for this element.
        The thick lens requires special care because the corners are not
        separated by self.L: the curvature makes the edges shorter.
        We are picky and draw it right.
        """

        if self.apertureDiameter != float('+Inf'):
            h = self.largestDiameter() / 2.0
            phi1 = math.asin(h / abs(self.R1))
            corner1 = z + self.frontVertex + self.R1 * (1.0 - math.cos(phi1))

            phi2 = math.asin(h / abs(self.R2))
            corner2 = z + self.backVertex + self.R2 * (1.0 - math.cos(phi2))

            axes.add_patch(patches.Polygon(
                [[corner1, h], [corner2, h]],
                linewidth=3,
                closed=False,
                color='0.7'))
            axes.add_patch(patches.Polygon(
                [[corner1, -h], [corner2, -h]],
                linewidth=3,
                closed=False,
                color='0.7'))

    def pointsOfInterest(self, z):
        """ List of points of interest for this element as a dictionary:
        'z':position
        'label':the label to be used.  Can include LaTeX math code.
        """
        (f1, f2) = self.focusPositions(z)

        pointsOfInterest = []
        if f1 is not None:
            pointsOfInterest.append({'z': f1, 'label': '$F_f$'})
        if f2 is not None:
            pointsOfInterest.append({'z': f2, 'label': '$F_b$'})

        return pointsOfInterest

    def transferMatrix(self, upTo=float('+Inf')):
        """ Returns a ThickLens() or a Matrix() corresponding to a partial propagation
        if the requested distance is smaller than the length of this element"""
        if self.L <= upTo:
            return self
        else:
            return Space(upTo, self.n, self.apertureDiameter) * DielectricInterface(1.0, self.n, self.R1,
                                                                                    self.apertureDiameter)

    def flipOrientation(self):
        """ We flip the element around (as in, we turn a lens around front-back).
        In this case, R1 = -R2, and R2 = -R1.  It is important to call the
        super implementation because other things must be flipped (vertices for instance)
        """
        super(ThickLens, self).flipOrientation()

        temp = self.R1
        self.R1 = -self.R2
        self.R2 = -temp

        R1 = self.R1
        R2 = self.R2
        t = self.L
        n = self.n

        self.A = t * (1.0 - n) / (n * R1) + 1
        self.B = t / n
        self.C = - (n - 1.0) * (1.0 / R1 - 1.0 / R2 + t * (n - 1.0) / (n * R1 * R2))
        self.D = t * (n - 1.0) / (n * R2) + 1
        return self


class DielectricSlab(ThickLens):
    """A slab of dielectric material of index n and length d, with flat faces

    """

    def __init__(self, n, thickness, diameter=float('+Inf'), label=''):
        super(DielectricSlab, self).__init__(n=n, R1=float("+Inf"),
                                             R2=float("+Inf"),
                                             thickness=thickness,
                                             diameter=diameter,
                                             label=label)

    def drawAt(self, z, axes, showLabels=False):  # pragma: no cover
        """ Draw a faint blue box of length L starting at 'z'.

        """
        halfHeight = self.displayHalfHeight()
        p = patches.Rectangle((z, -halfHeight), self.L,
                              2 * halfHeight, color=[0.85, 0.95, 0.95],
                              fill=True, transform=axes.transData,
                              clip_on=True)
        axes.add_patch(p)

    def transferMatrix(self, upTo=float('+Inf')):
        """ Returns a either DielectricSlab() or a Matrix() corresponding to a partial propagation
                if the requested distance is smaller than the length of this element"""
        if self.L <= upTo:
            return self
        else:
            return Space(upTo, self.n, self.apertureDiameter) * DielectricInterface(1.0, self.n, float("+inf"),
                                                                                    self.apertureDiameter)


class Aperture(Matrix):
    """An aperture of finite diameter, null thickness.

    If the ray is beyond the finite diameter, the ray is blocked.
    """

    def __init__(self, diameter, label=''):
        super(
            Aperture,
            self).__init__(
            A=1,
            B=0,
            C=0,
            D=1,
            physicalLength=0,
            apertureDiameter=diameter,
            label=label)

    def drawAt(self, z, axes, showLabels=False):
        """ Currently nothing specific to draw because any
        aperture for any object is drawn with drawAperture()
        """<|MERGE_RESOLUTION|>--- conflicted
+++ resolved
@@ -811,7 +811,6 @@
         """
         halfHeight = self.displayHalfHeight(minSize=minHeight)
 
-<<<<<<< HEAD
         arrowHeadHeight = 2*halfHeight * 0.1
         arrowHeadWidth = 0.01
 
@@ -840,13 +839,6 @@
 
         drawing = self.drawing(minHeight=maxRayHeight)
         drawing.applyTo(axes, x=z)
-=======
-        (xScaling, yScaling) = self.axesToDataScale(axes)
-        arrowHeadHeight = 2 * halfHeight * 0.1
-
-        heightFactor = halfHeight * 2 / yScaling
-        arrowHeadWidth = xScaling * 0.01 * (heightFactor / 0.2) ** (3 / 4)
->>>>>>> d041baa5
 
         self.drawCardinalPoints(z, axes)
 

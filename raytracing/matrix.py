--- conflicted
+++ resolved
@@ -275,10 +275,6 @@
         else:
             bv = rightSideMatrix.backVertex
 
-<<<<<<< HEAD
-        return Matrix(a, b, c, d, frontVertex=fv, backVertex=bv, physicalLength=L,
-                      frontIndex=rightSideMatrix.frontIndex, backIndex=self.backIndex)
-=======
         if self.isIdentity:  # If LHS is identity, take the other's indices
             fIndex = rightSideMatrix.frontIndex
             bIndex = rightSideMatrix.backIndex
@@ -290,7 +286,6 @@
             bIndex = self.backIndex
 
         return Matrix(a, b, c, d, frontVertex=fv, backVertex=bv, physicalLength=L, frontIndex=fIndex, backIndex=bIndex)
->>>>>>> a9899755
 
     def mul_ray(self, rightSideRay):
         r"""This function does the multiplication of a ray by a matrix.

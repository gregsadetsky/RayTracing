from .matrixgroup import MatrixGroup
from .specialtylenses import *
import matplotlib.pyplot as plt
<<<<<<< HEAD
from typing import List, Union
=======
from matplotlib import path as mpath
>>>>>>> fb07e05d
import matplotlib.patches as patches
from matplotlib import path as mpath
from .matrix import *
from .matrixgroup import *


class Figure:
    def __init__(self, opticPath):
        self.path = opticPath
        self.figure = None
        self.axes = None  # Where the optical system is
        self.axesComments = None  # Where the comments are (for teaching)

        self.designParams = {'rayColors': ['b', 'r', 'g'], 'onlyAxialRay': False,
                             'imageColor': 'r', 'objectColor': 'b'}

    def createFigure(self, comments=None, title=None):
        if comments is not None:
            self.figure, (self.axes, self.axesComments) = plt.subplots(2, 1, figsize=(10, 7))
            self.axesComments.axis('off')
            self.axesComments.text(0., 1.0, comments, transform=self.axesComments.transAxes,
                                   fontsize=10, verticalalignment='top')
        else:
            self.figure, self.axes = plt.subplots(figsize=(10, 7))

        self.axes.set(xlabel='Distance', ylabel='Height', title=title)

    def initializeDisplay(self, limitObjectToFieldOfView=False,
                          onlyChiefAndMarginalRays=False):
        """ *Renamed and refactored version of createRayTracePlot*
        Configure the imaging path and the figure according to the display conditions.

            Three optional parameters:
            limitObjectToFieldOfView=False, to use the calculated field of view
            instead of the objectHeight
            onlyChiefAndMarginalRays=False, to only show principal rays
            removeBlockedRaysCompletely=False to remove rays that are blocked.
         """

        note1 = ""
        note2 = ""
        if limitObjectToFieldOfView:
            fieldOfView = self.path.fieldOfView()
            if fieldOfView != float('+Inf'):
                self.path.objectHeight = fieldOfView
                note1 = "FOV: {0:.2f}".format(self.path.objectHeight)
            else:
                raise ValueError(
                    "Infinite field of view: cannot use\
                    limitObjectToFieldOfView=True.")

            imageSize = self.path.imageSize()
            if imageSize != float('+Inf'):
                note1 += " Image size: {0:.2f}".format(imageSize)
            else:
                raise ValueError(
                    "Infinite image size: cannot use\
                    limitObjectToFieldOfView=True.")

        else:
            note1 = "Object height: {0:.2f}".format(self.path.objectHeight)

        if onlyChiefAndMarginalRays:
            (stopPosition, stopDiameter) = self.path.apertureStop()
            if stopPosition is None:
                raise ValueError(
                    "No aperture stop in system: cannot use\
                    onlyChiefAndMarginalRays=True since they\
                    are not defined.")
            note2 = "Only chief and marginal rays shown"

        self.addFigureInfo(text=note1 + "\n" + note2)

    def addFigureInfo(self, text):
        """Text note in the bottom left of the figure. This note is fixed and cannot be moved."""
        # fixme: might be better to put it out of the axes since it only shows object height and display conditions
        self.axes.text(0.05, 0.15, text, transform=self.axes.transAxes,
                       fontsize=12, verticalalignment='top', clip_box=self.axes.bbox, clip_on=True)

    def design(self, rayColors: List[Union[str, tuple]] = None, onlyAxialRay: bool = None,
               imageColor: Union[str, tuple] = None, objectColor: Union[str, tuple] = None):
        # todo: maybe move all display() arguments here instead
        """ Update the design parameters of the figure.
        All parameters are None by default to allow for the update of one parameter at a time.
        Parameters
        ----------
        rayColors : List[Union[str, tuple]], optional
            List of the colors to use for the three different ray type (. Default is ['b', 'r', 'g'].
        onlyAxialRay : bool, optional
            Only draw the ray fans coming from the center of the object (axial rays).
            Works with fanAngle and fanNumber. Default to False.
        imageColor : Union[str, tuple], optional
            Color of image arrows. Default to 'r'.
        objectColor : Union[str, tuple], optional
            Color of object arrow. Default to 'b'.
        """

        params = locals()
        for key, value in params.items():
            if value is not None:
                if key is 'rayColors':
                    assert len(value) is 3, \
                        "rayColors has to be a list with 3 elements."
                self.designParams[key] = value

    def display(self, limitObjectToFieldOfView=False, onlyChiefAndMarginalRays=False,
                removeBlockedRaysCompletely=False, filepath=None):
        """ Display the optical system and trace the rays.

        Parameters
        ----------
        limitObjectToFieldOfView : bool (Optional)
            If True, the object will be limited to the field of view and
            the calculated field of view will be used instead of the objectHeight(default=False)
        onlyChiefAndMarginalRays : bool (Optional)
            If True, only the principal rays will appear on the plot (default=False)
        removeBlockedRaysCompletely : bool (Optional)
            If True, the blocked rays are removed (default=False)

        """
        self.initializeDisplay(limitObjectToFieldOfView=limitObjectToFieldOfView,
                               onlyChiefAndMarginalRays=onlyChiefAndMarginalRays)

        self.drawLines(self.rayTraceLines(onlyChiefAndMarginalRays=onlyChiefAndMarginalRays,
                                          removeBlockedRaysCompletely=removeBlockedRaysCompletely))

        self.drawDisplayObjects()

        self.axes.callbacks.connect('ylim_changed', self.onZoomCallback)
        self.axes.set_ylim([-self.displayRange() / 2 * 1.5, self.displayRange() / 2 * 1.5])

        if filepath is not None:
            self.figure.savefig(filepath, dpi=600)
        else:
            self._showPlot()

    def displayRange(self):
        """ We return the largest object in the ImagingPath for display purposes.
        The object is considered only "half" because it starts on axis and goes up.

        Returns
        -------
        displayRange : float
            The maximum height of the objects in an imaging path

        Examples
        --------
        In the following example, we have defined three elements in an imaging path:
        An object (height=3), a first lens (height=5) and a second lens (height=7).
        The height of the second lens is returned as the display range.

        >>> from raytracing import *
        >>> path = ImagingPath() # define an imaging path
        >>> # use append() to add elements to the imaging path
        >>> path.objectHeight=3
        >>> path.append(Space(d=10))
        >>> path.append(Lens(f=10,diameter=5,label="f=10"))
        >>> path.append(Space(d=30))
        >>> path.append(Lens(f=20,diameter=7,label="f=20"))
        >>> path.append(Space(d=20))
        >>> print('display range :', path.displayRange())
        display range : 7

        """

        displayRange = self.path.largestDiameter

        if displayRange == float('+Inf') or displayRange <= 2 * self.path._objectHeight:
            displayRange = 2 * self.path._objectHeight

        conjugates = self.path.intermediateConjugates()
        if len(conjugates) != 0:
            for (planePosition, magnification) in conjugates:
                magnification = abs(magnification)
                if displayRange < self.path._objectHeight * magnification:
                    displayRange = self.path._objectHeight * magnification

        return displayRange

    def drawLines(self, lines):
        for line in lines:
            self.axes.add_line(line)

    def drawDisplayObjects(self):
        """ Draw the object, images and all elements to the figure. """
        if self.path.showObject:
            self.drawObject()

        if self.path.showImages:
            self.drawImages()

        if self.path.showEntrancePupil:
            self.drawEntrancePupil(z=0)

        self.drawElements(self.path.elements)
<<<<<<< HEAD

=======
>>>>>>> fb07e05d
        if self.path.showPointsOfInterest:
            self.drawPointsOfInterest(z=0)
            self.drawStops(z=0)

    def onZoomCallback(self, axes):
        """ Callback function used to redraw the objects when zooming.

        Parameters
        ----------
        axes : object from matplotlib.pyplot.axes class
            Automatically passed on a callback.

        """
        for artist in axes.artists:
            artist.remove()
        axes.artists = []
        for patch in axes.patches:
            patch.remove()
        axes.patches = []
        for text in axes.texts:
            text.remove()
        axes.texts = []

        self.drawDisplayObjects()

    def drawObject(self):
        """Draw the object as defined by objectPosition, objectHeight

        Parameters
        ----------
        axes : object from matplotlib.pyplot.axes class
            Add an axes to the current figure and make it the current axes.

        """

        (xScaling, yScaling) = self.axesToDataScale()

        arrowHeadHeight = self.path._objectHeight * 0.1

        heightFactor = self.path._objectHeight / yScaling
        arrowHeadWidth = xScaling * 0.01 * (heightFactor / 0.2) ** (3 / 4)

        self.axes.arrow(
            self.path.objectPosition,
            -self.path._objectHeight / 2,
            0,
            self.path._objectHeight,
            width=arrowHeadWidth / 5,
            fc=self.designParams['objectColor'],
            ec=self.designParams['objectColor'],
            head_length=arrowHeadHeight,
            head_width=arrowHeadWidth,
            length_includes_head=True)

    def drawImages(self):
        """ Draw all images (real and virtual) of the object defined by
        objectPosition, objectHeight

        Parameters
        ----------
        axes : object from matplotlib.pyplot.axes class
            Add an axes to the current figure and make it the current axes.

        """

        (xScaling, yScaling) = self.axesToDataScale()
        images = self.path.intermediateConjugates()

        for (imagePosition, magnification) in images:
            arrowHeight = abs(magnification * self.path._objectHeight)
            arrowHeadHeight = arrowHeight * 0.1

            heightFactor = arrowHeight / yScaling
            arrowHeadWidth = xScaling * 0.01 * (heightFactor / 0.2) ** (3 / 4)

            self.axes.arrow(
                imagePosition,
                -magnification * self.path._objectHeight / 2,
                0,
                magnification * self.path._objectHeight,
                width=arrowHeadWidth / 5,
                fc=self.designParams['imageColor'],
                ec=self.designParams['imageColor'],
                head_length=arrowHeadHeight,
                head_width=arrowHeadWidth,
                length_includes_head=True)

    def drawPointsOfInterest(self, z):
        """
        Labels of general points of interest are drawn below the
        axis, at 25% of the largest diameter.

        AS and FS are drawn at 110% of the largest diameter
        """
        labels = {}  # Gather labels at same z

        zElement = 0
        # For the group as a whole, then each element
        for pointOfInterest in self.path.pointsOfInterest(z=zElement):
            zStr = "{0:3.3f}".format(pointOfInterest['z'])
            label = pointOfInterest['label']
            if zStr in labels:
                labels[zStr] = labels[zStr] + ", " + label
            else:
                labels[zStr] = label

        # Points of interest for each element
        for element in self.path.elements:
            pointsOfInterest = element.pointsOfInterest(zElement)

            for pointOfInterest in pointsOfInterest:
                zStr = "{0:3.3f}".format(pointOfInterest['z'])
                label = pointOfInterest['label']
                if zStr in labels:
                    labels[zStr] = labels[zStr] + ", " + label
                else:
                    labels[zStr] = label
            zElement += element.L

        halfHeight = self.path.largestDiameter / 2
        for zStr, label in labels.items():
            z = float(zStr)
            self.axes.annotate(label, xy=(z, 0.0), xytext=(z, -halfHeight * 0.5),
                               xycoords='data', fontsize=12,
                               ha='center', va='bottom')

    def drawStops(self, z):  # pragma: no cover
        """ AS and FS are drawn at 110% of the largest diameter

        Parameters
        ----------
        axes : object from matplotlib.pyplot.axes class
            Add an axes to the current figure and make it the current axes.

        """
        halfHeight = self.path.largestDiameter / 2

        (apertureStopPosition, apertureStopDiameter) = self.path.apertureStop()
        if apertureStopPosition is not None:
            self.axes.annotate('AS',
                          xy=(apertureStopPosition, 0.0),
                          xytext=(apertureStopPosition, halfHeight * 1.1),
                          fontsize=18,
                          xycoords='data',
                          ha='center',
                          va='bottom')

        (fieldStopPosition, fieldStopDiameter) = self.path.fieldStop()
        if fieldStopPosition is not None:
            self.axes.annotate('FS',
                          xy=(fieldStopPosition,
                              0.0),
                          xytext=(fieldStopPosition,
                                  halfHeight * 1.1),
                          fontsize=18,
                          xycoords='data',
                          ha='center',
                          va='bottom')

    def drawEntrancePupil(self, z):
        """
        Draw the entrance pupil on an optical system using the position and diameter of the
        entrance pupil.

        Parameters
        ----------
        z : float
            The position of the centre of the entrance pupil will shift by this number.
        axes : object from matplotlib.pyplot.axes class
            Add an axes to the current figure and make it the current axes.

        See Also
        --------
        raytracing.ImagingPath.entrancePupil

        """

        (pupilPosition, pupilDiameter) = self.path.entrancePupil()
        if pupilPosition is not None:
            halfHeight = pupilDiameter / 2.0
            center = z + pupilPosition
            (xScaling, yScaling) = self.axesToDataScale()
            heightFactor = halfHeight * 2 / yScaling
            width = xScaling * 0.01 / 2 * (heightFactor / 0.2) ** (3 / 4)

            self.axes.add_patch(patches.Polygon(
                [[center - width, halfHeight],
                 [center + width, halfHeight]],
                linewidth=3,
                closed=False,
                color='r'))
            self.axes.add_patch(patches.Polygon(
                [[center - width, -halfHeight],
                 [center + width, -halfHeight]],
                linewidth=3,
                closed=False,
                color='r'))

<<<<<<< HEAD
    def drawElements(self, elements, z=0):
        z = z
        for element in elements:
            if issubclass(type(element), MatrixGroup):  # recursive for systems and objectives
                z = self.drawElements(element.elements, z=z)
                continue
            graphic = self.graphicOf(element)
=======
    def drawElements(self, elements):
        z = 0
        for element in elements:
            graphic = Graphic(element)
>>>>>>> fb07e05d
            graphic.drawAt(z, self.axes)
            graphic.drawAperture(z, self.axes)

            if self.path.showElementLabels:
                graphic.drawLabels(z, self.axes)
<<<<<<< HEAD
            z += element.L
        return z

    def rayTraceLines(self, onlyChiefAndMarginalRays,
                      removeBlockedRaysCompletely=True):
        """ A list of all ray trace line objects corresponding to either
        1. the group of rays defined by the user (fanAngle, fanNumber, rayNumber)
        2. the principal rays (chief and marginal)
        """

        color = self.designParams['rayColors']

        if onlyChiefAndMarginalRays:
            halfHeight = self.path.objectHeight / 2.0
            chiefRay = self.path.chiefRay(y=halfHeight - 0.01)
            (marginalUp, marginalDown) = self.path.marginalRays(y=0)
            rayGroup = (chiefRay, marginalUp)
            linewidth = 1.5
        else:
            halfAngle = self.path.fanAngle / 2.0
            halfHeight = self.path.objectHeight / 2.0
            rayGroup = Ray.fanGroup(
                yMin=-halfHeight,
                yMax=halfHeight,
                M=self.path.rayNumber,
                radianMin=-halfAngle,
                radianMax=halfAngle,
                N=self.path.fanNumber)
            linewidth = 0.5

        manyRayTraces = self.path.traceMany(rayGroup)

        lines = []
        for rayTrace in manyRayTraces:
            (x, y) = self.rearrangeRayTraceForPlotting(
                rayTrace, removeBlockedRaysCompletely)
            if len(y) == 0:
                continue  # nothing to plot, ray was fully blocked

            rayInitialHeight = y[0]
            binSize = 2.0 * halfHeight / (len(color) - 1)
            colorIndex = int(
                (rayInitialHeight - (-halfHeight - binSize / 2)) / binSize)

            line = plt.Line2D(x, y, color=color[colorIndex], linewidth=linewidth, label='ray')
            lines.append(line)

        return lines

    def rearrangeRayTraceForPlotting(self, rayList: List[Ray],
                                     removeBlockedRaysCompletely=True):
        """
        This function removes the rays that are blocked in the imaging path.

        Parameters
        ----------
        rayList : List of Rays
            an object from rays class or a list of rays
        removeBlockedRaysCompletely : bool
            If True, the blocked rays will be removed of the list (default=True)

        """
        x = []
        y = []
        for ray in rayList:
            if not ray.isBlocked:
                x.append(ray.z)
                y.append(ray.y)
            elif removeBlockedRaysCompletely:
                return [], []
            # else: # ray will simply stop drawing from here
        return x, y

    def graphicOf(self, element):
        if type(element) is Lens:
            return LensGraphic(element)
        if type(element) is Space:
            return SpaceGraphic(element)
        if type(element) is DielectricInterface:
            return DielectricInterfaceGraphic(element)
        if type(element) is DielectricSlab:
            return DielectricSlabGraphic(element)
        if type(element) is Aperture:
            return ApertureGraphic(element)
        else:
            return MatrixGraphic(element)
=======
            z += graphic.L
>>>>>>> fb07e05d

    def axesToDataScale(self):
        """ Display dimensions in data units.
        Used to properly draw elements on the display
        with appropriate data coordinates.

        Returns
        -------
        xScale: float
            The scale of x axes
        yScale : float
            The scale of y axes
        """

        xScale, yScale = self.axes.viewLim.bounds[2:]

        return xScale, yScale

    def _showPlot(self):
        try:
            plt.plot()
            if sys.platform.startswith('win'):
                plt.show()
            else:
                plt.draw()
                while True:
                    if plt.get_fignums():
                        plt.pause(0.001)
                    else:
                        break

        except KeyboardInterrupt:
            plt.close()


class MatrixGraphic:
    def __init__(self, matrix: Matrix):
        self.matrix = matrix

    @property
    def L(self):
        return self.matrix.L

    def drawAt(self, z, axes, showLabels=False):  # pragma: no cover
        """ Draw element on plot with starting edge at 'z'.

        Parameters
        ----------
        z : float
            the starting position of the element on display
        axes : object from matplotlib.pyplot.axes class
            Add an axes to the current figure and make it the current axes.
        showLabels : bool
            If True, the label of the element will be shown (default=False)

        Notes
        -----
        Default is a black box of appropriate length.
        """
        halfHeight = self.matrix.largestDiameter / 2
        if halfHeight == float("+Inf"):
            halfHeight = self.displayHalfHeight()

        p = patches.Rectangle((z, -halfHeight), self.matrix.L,
                              2 * halfHeight, color='k', fill=False,
                              transform=axes.transData, clip_on=True)
        axes.add_patch(p)

    def drawVertices(self, z, axes):  # pragma: no cover
        """ Draw vertices of the system

        Parameters
        ----------
        z : float
            the starting position of the element on display
        axes : object from matplotlib.pyplot.axes class
            Add an axes to the current figure and make it the current axes.
        """

        axes.plot([z + self.matrix.frontVertex, z + self.matrix.backVertex], [0, 0], 'ko',
                  markersize=4, color="0.5", linewidth=0.2)
        halfHeight = self.displayHalfHeight()
        axes.text(z + self.matrix.frontVertex, 0, '$V_f$', ha='center', va='bottom', clip_box=axes.bbox, clip_on=True)
        axes.text(z + self.matrix.backVertex, 0, '$V_b$', ha='center', va='bottom', clip_box=axes.bbox, clip_on=True)

    def drawCardinalPoints(self, z, axes):  # pragma: no cover
        """Draw the focal points of a thin lens as black dots

        Parameters
        ----------
        z : float
            the starting position of the element on display
        axes : object from matplotlib.pyplot.axes class
            Add an axes to the current figure and make it the current axes.
        """
        (f1, f2) = self.matrix.focusPositions(z)
        axes.plot([f1, f2], [0, 0], 'ko', markersize=4, color='k', linewidth=0.4)

    def drawPrincipalPlanes(self, z, axes):  # pragma: no cover
        """Draw the principal planes

        Parameters
        ----------
        z : float
            the starting position of the element on display
        axes : object from matplotlib.pyplot.axes class
            Add an axes to the current figure and make it the current axes.
        """
        halfHeight = self.displayHalfHeight()
        (p1, p2) = self.matrix.principalPlanePositions(z=z)

        if p1 is None or p2 is None:
            return

        axes.plot([p1, p1], [-halfHeight, halfHeight], linestyle='--', color='k', linewidth=1)
        axes.plot([p2, p2], [-halfHeight, halfHeight], linestyle='--', color='k', linewidth=1)
        axes.text(p1, halfHeight * 1.2, '$P_f$', ha='center', va='bottom', clip_box=axes.bbox, clip_on=True)
        axes.text(p2, halfHeight * 1.2, '$P_b$', ha='center', va='bottom', clip_box=axes.bbox, clip_on=True)

        (f1, f2) = self.matrix.effectiveFocalLengths()
        FFL = self.matrix.frontFocalLength()
        BFL = self.matrix.backFocalLength()
        (F1, F2) = self.matrix.focusPositions(z=z)

        h = halfHeight * 0.4
        # Front principal plane to front focal spot (effective focal length)
        axes.annotate("", xy=(p1, h), xytext=(F1, h),
                      xycoords='data', arrowprops=dict(arrowstyle='<->'),
                      clip_box=axes.bbox, clip_on=True).arrow_patch.set_clip_box(axes.bbox)
        axes.text(p1 - f1 / 2, h, 'EFL = {0:0.1f}'.format(f1),
                  ha='center', va='bottom', clip_box=axes.bbox, clip_on=True)
        # Back principal plane to back focal spot (effective focal length)
        axes.annotate("", xy=(p2, -h), xytext=(F2, -h),
                      xycoords='data', arrowprops=dict(arrowstyle='<->'),
                      clip_box=axes.bbox, clip_on=True).arrow_patch.set_clip_box(axes.bbox)
        axes.text(p2 + f2 / 2, -h, 'EFL = {0:0.1f}'.format(f1),
                  ha='center', va='bottom', clip_box=axes.bbox, clip_on=True)

        # Front vertex to front focal spot (front focal length or FFL)
        h = 0.5

        axes.annotate("", xy=(self.matrix.frontVertex, h), xytext=(F1, h),
                      xycoords='data', arrowprops=dict(arrowstyle='<->'),
                      clip_box=axes.bbox, clip_on=True).arrow_patch.set_clip_box(axes.bbox)
        axes.text((self.matrix.frontVertex + F1) / 2, h, 'FFL = {0:0.1f}'.format(FFL),
                  ha='center', va='bottom', clip_box=axes.bbox, clip_on=True)

        # Back vertex to back focal spot (back focal length or BFL)
        axes.annotate("", xy=(self.matrix.backVertex, -h), xytext=(F2, -h),
                      xycoords='data', arrowprops=dict(arrowstyle='<->'),
                      clip_box=axes.bbox, clip_on=True).arrow_patch.set_clip_box(axes.bbox)
        axes.text((self.matrix.backVertex + F2) / 2, -h, 'BFL = {0:0.1f}'.format(BFL),
                  ha='center', va='bottom', clip_box=axes.bbox, clip_on=True)

    def drawLabels(self, z, axes):  # pragma: no cover
        """ Draw element labels on plot with starting edge at 'z'.

        Parameters
        ----------
        z : float
            the starting position of the labels on display
        axes : object from matplotlib.pyplot.axes class
            Add an axes to the current figure and make it the current axes.

        Notes
        -----
        Labels are drawn 50% above the display height
        """
        if self.matrix.hasFiniteApertureDiameter():
            halfHeight = self.matrix.largestDiameter / 2.0
        else:
            halfHeight = self.displayHalfHeight()

        center = z + self.matrix.L / 2.0
        axes.annotate(self.matrix.label, xy=(center, 0.0),
                      xytext=(center, halfHeight * 1.4),
                      fontsize=8, xycoords='data', ha='center',
                      va='bottom', clip_box=axes.bbox, clip_on=True)

    def drawPointsOfInterest(self, z, axes):  # pragma: no cover
        """
        Labels of general points of interest are drawn below the
        axis, at 25% of the largest diameter.

        Parameters
        ----------
        z : float
            the starting position of the label on display
        axes : object from matplotlib.pyplot.axes class
            Add an axes to the current figure and make it the current axes.

        """
        labels = {}  # Gather labels at same z
        for pointOfInterest in self.matrix.pointsOfInterest(z=z):
            zStr = "{0:3.3f}".format(pointOfInterest['z'])
            label = pointOfInterest['label']
            if zStr in labels:
                labels[zStr] = labels[zStr] + ", " + label
            else:
                labels[zStr] = label

        halfHeight = self.displayHalfHeight()
        for zStr, label in labels.items():
            z = float(zStr)
            axes.annotate(label, xy=(z, 0.0), xytext=(z, -halfHeight * 0.5),
                          xycoords='data', fontsize=12,
                          ha='center', va='bottom')

    def drawAperture(self, z, axes):  # pragma: no cover
        """ Draw the aperture size for this element.  Any element may
        have a finite aperture size, so this function is general for all elements.

        Parameters
        ----------
        z : float
            the starting position of the apreture
        axes : object from matplotlib.pyplot.axes class
            Add an axes to the current figure and make it the current axes.

        """

        if self.matrix.apertureDiameter != float('+Inf'):
            halfHeight = self.matrix.apertureDiameter / 2.0

            center = z + self.matrix.L / 2
            if self.matrix.L == 0:
                (xScaling, yScaling) = self.axesToDataScale(axes)
                heightFactor = halfHeight * 2 / yScaling
                width = xScaling * 0.01 / 2 * (heightFactor / 0.2) ** (3 / 4)
            else:
                width = self.matrix.L / 2

            axes.add_patch(patches.Polygon(
                [[center - width, halfHeight],
                 [center + width, halfHeight]],
                linewidth=3,
                closed=False,
                color='0.7'))
            axes.add_patch(patches.Polygon(
                [[center - width, -halfHeight],
                 [center + width, -halfHeight]],
                linewidth=3,
                closed=False,
                color='0.7'))

    def axesToDataScale(self, axes):
        """ Display dimensions in data units.
        Used to properly draw elements on the display
        with appropriate data coordinates.

        Parameters
        ----------
        axes : object from matplotlib.pyplot.axes class
            Add an axes to the current figure and make it the current axes.

        Returns
        -------
        xScale: float
            The scale of x axes
        yScale : float
            The scale of y axes
        """

        xScale, yScale = axes.viewLim.bounds[2:]

        return xScale, yScale

    def displayHalfHeight(self, minSize=0):
        """ A reasonable height for display purposes for
        an element, whether it is infinite or not.

        If the element is infinite, the half-height is currently
        set to '4' or to the specified minimum half height.
        If not, it is the apertureDiameter/2.

        Parameters
        ----------
        minSize : float
            The minimum size to be considered as the aperture half height

        Returns
        -------
        halfHeight : float
            The half height of the optical element

        """
        halfHeight = 4  # FIXME: keep a minimum half height when infinite ?
        if minSize > halfHeight:
            halfHeight = minSize
        if self.matrix.apertureDiameter != float('+Inf'):
            halfHeight = self.matrix.apertureDiameter / 2.0  # real half height
        return halfHeight

    def display(self):  # pragma: no cover
        """ Display this component, without any ray tracing but with
        all of its cardinal points and planes.

        Examples
        --------
        >>> from raytracing import *
        >>> # Mat is an ABCD matrix of an object
        >>> Mat= Matrix(A=1,B=0,C=-1/5,D=1,physicalLength=2,frontVertex=-1,backVertex=2,
        >>>            frontIndex=1.5,backIndex=1,label='Lens')
        >>> Mat.display()

        And the result is shown in the following figure:

        .. image:: display.png
            :width: 70%
            :align: center


        Notes
        -----
        If the component has no power (i.e. C == 0) this will fail.
        """

        fig, axes = plt.subplots(figsize=(10, 7))
        displayRange = 2 * self.matrix.largestDiameter
        if displayRange == float('+Inf'):
            displayRange = self.displayHalfHeight() * 4

        axes.set(xlabel='Distance', ylabel='Height', title="Properties of {0}".format(self.matrix.label))
        axes.set_ylim([-displayRange / 2 * 1.2, displayRange / 2 * 1.2])

        self.drawAt(z=0, axes=axes)
        self.drawLabels(z=0, axes=axes)
        self.drawCardinalPoints(z=0, axes=axes)
        if self.matrix.L != 0:
            self.drawVertices(z=0, axes=axes)
        self.drawPointsOfInterest(z=0, axes=axes)
        self.drawPrincipalPlanes(z=0, axes=axes)

        self._showPlot()

    def _showPlot(self):  # pragma: no cover
        # internal, do not use
        try:
            plt.plot()
            if sys.platform.startswith('win'):
                plt.show()
            else:
                plt.draw()
                while True:
                    if plt.get_fignums():
                        plt.pause(0.001)
                    else:
                        break

        except KeyboardInterrupt:
            plt.close()


class LensGraphic(MatrixGraphic):
    def drawAt(self, z, axes, showLabels=False):
        """ Draw a thin lens at z

        Parameters
        ----------
        z : float
            The position of the lens
        axes : object from matplotlib.pyplot.axes class
            Add an axes to the current figure and make it the current axes.
        showLabels : bool
            If True, the label for the lens is shown (default=False)
        """
        maxRayHeight = 0
        for line in axes.lines:
            if line.get_label() == 'ray':  # FIXME: need a more robust reference to rayTraces
                if max(line._y) > maxRayHeight:
                    maxRayHeight = max(line._y)

        halfHeight = self.displayHalfHeight(minSize=maxRayHeight)  # real units, i.e. data

        (xScaling, yScaling) = self.axesToDataScale(axes)
        arrowHeadHeight = 2 * halfHeight * 0.1

        heightFactor = halfHeight * 2 / yScaling
        arrowHeadWidth = xScaling * 0.01 * (heightFactor / 0.2) ** (3 / 4)

        axes.arrow(z, 0, 0, halfHeight, width=arrowHeadWidth / 5, fc='k', ec='k',
                   head_length=arrowHeadHeight, head_width=arrowHeadWidth, length_includes_head=True)
        axes.arrow(z, 0, 0, -halfHeight, width=arrowHeadWidth / 5, fc='k', ec='k',
                   head_length=arrowHeadHeight, head_width=arrowHeadWidth, length_includes_head=True)
        self.drawCardinalPoints(z, axes)


class SpaceGraphic(MatrixGraphic):
    def drawAt(self, z, axes, showLabels=False):
        """This function draws nothing because free space is not visible. """
        return


class DielectricInterfaceGraphic(MatrixGraphic):
    def drawAt(self, z, axes, showLabels=False):  # pragma: no cover
        """ Draw a curved surface starting at 'z'.
        We are not able yet to determine the color to fill with.

        Parameters
        ----------
        z : float
            The starting position of the curved surface
        axes : object from matplotlib.pyplot.axes class
            Add an axes to the current figure and make it the current axes.
        showLabels : bool (Optional)
            If True, the label of the curved surface is shown. (default=False)

        Notes
        -----
        It is possible to draw a
        quadratic bezier curve that looks like an arc, see:
        https://pomax.github.io/bezierinfo/#circles_cubic

        """
        h = self.displayHalfHeight()

        # For simplicity, 1 is front, 2 is back.
        # For details, see https://pomax.github.io/bezierinfo/#circles_cubic
        v1 = z + self.matrix.frontVertex
        phi1 = math.asin(h / abs(self.matrix.R))
        delta1 = self.matrix.R * (1.0 - math.cos(phi1))
        ctl1 = abs((1.0 - math.cos(phi1)) / math.sin(phi1) * self.matrix.R)
        corner1 = v1 + delta1

        Path = mpath.Path
        p = patches.PathPatch(
            Path([(corner1, -h), (v1, -ctl1), (v1, 0),
                  (v1, 0), (v1, ctl1), (corner1, h)],
                 [Path.MOVETO, Path.CURVE3, Path.CURVE3,
                  Path.LINETO, Path.CURVE3, Path.CURVE3]),
            fill=False,
            transform=axes.transData)

        axes.add_patch(p)
        if showLabels:
            self.drawLabels(z, axes)


class ThickLensGraphic(MatrixGraphic):
    def drawAt(self, z, axes, showLabels=False):  # pragma: no cover
        """ Draw a faint blue box with slightly curved interfaces
        of length 'thickness' starting at 'z'.

        Parameters
        ----------
        z : float
            The starting position of the curved surface
        axes : object from matplotlib.pyplot.axes class
            Add an axes to the current figure and make it the current axes.
        showLabels : bool (Optional)
            If True, the label of the curved surface is shown. (default=False)

        Notes
        -----
        An arc would be perfect, but matplotlib does not allow to fill
        an arc, hence we must use a patch and Bezier curve.
        We might as well draw it properly: it is possible to draw a
        quadratic bezier curve that looks like an arc, see:
        https://pomax.github.io/bezierinfo/#circles_cubic

        """
        h = self.displayHalfHeight()

        # For simplicity, 1 is front, 2 is back.
        # For details, see https://pomax.github.io/bezierinfo/#circles_cubic
        v1 = z + self.matrix.frontVertex
        phi1 = math.asin(h / abs(self.matrix.R1))
        delta1 = self.matrix.R1 * (1.0 - math.cos(phi1))
        ctl1 = abs((1.0 - math.cos(phi1)) / math.sin(phi1) * self.matrix.R1)
        corner1 = v1 + delta1

        v2 = z + self.matrix.backVertex
        phi2 = math.asin(h / abs(self.matrix.R2))
        delta2 = self.matrix.R2 * (1.0 - math.cos(phi2))
        ctl2 = abs((1.0 - math.cos(phi2)) / math.sin(phi2) * self.matrix.R2)
        corner2 = v2 + delta2

        Path = mpath.Path
        p = patches.PathPatch(
            Path([(corner1, -h), (v1, -ctl1), (v1, 0),
                  (v1, 0), (v1, ctl1), (corner1, h),
                  (corner2, h), (v2, ctl2), (v2, 0),
                  (v2, 0), (v2, -ctl2), (corner2, -h),
                  (corner1, -h)],
                 [Path.MOVETO, Path.CURVE3, Path.CURVE3,
                  Path.LINETO, Path.CURVE3, Path.CURVE3,
                  Path.LINETO, Path.CURVE3, Path.CURVE3,
                  Path.LINETO, Path.CURVE3, Path.CURVE3,
                  Path.LINETO]),
            color=[0.85, 0.95, 0.95],
            fill=True,
            transform=axes.transData)

        axes.add_patch(p)
        if showLabels:
            self.drawLabels(z, axes)

        self.drawCardinalPoints(z=z, axes=axes)

    def drawAperture(self, z, axes):  # pragma: no cover
        """ Draw the aperture size for this element.
        The thick lens requires special care because the corners are not
        separated by self.L: the curvature makes the edges shorter.
        We are picky and draw it right.

        Parameters
        ----------
        z : float
            The starting position of the curved surface
        axes : object from matplotlib.pyplot.axes class
            Add an axes to the current figure and make it the current axes.

        """

        if self.matrix.apertureDiameter != float('+Inf'):
            h = self.matrix.largestDiameter / 2.0
            phi1 = math.asin(h / abs(self.matrix.R1))
            corner1 = z + self.matrix.frontVertex + self.matrix.R1 * (1.0 - math.cos(phi1))

            phi2 = math.asin(h / abs(self.matrix.R2))
            corner2 = z + self.matrix.backVertex + self.matrix.R2 * (1.0 - math.cos(phi2))

            axes.add_patch(patches.Polygon(
                [[corner1, h], [corner2, h]],
                linewidth=3,
                closed=False,
                color='0.7'))
            axes.add_patch(patches.Polygon(
                [[corner1, -h], [corner2, -h]],
                linewidth=3,
                closed=False,
                color='0.7'))


class DielectricSlabGraphic(MatrixGraphic):
    def drawAt(self, z, axes, showLabels=False):  # pragma: no cover
        """ Draw a faint blue box of length L starting at 'z'.

        Parameters
        ----------
        z : float
            The starting position of the curved surface
        axes : object from matplotlib.pyplot.axes class
            Add an axes to the current figure and make it the current axes.
        showLabels : bool (Optional)
            If True, the label of the curved surface is shown. (default=False)


        """
        halfHeight = self.displayHalfHeight()
        p = patches.Rectangle((z, -halfHeight), self.matrix.L,
                              2 * halfHeight, color=[0.85, 0.95, 0.95],
                              fill=True, transform=axes.transData,
                              clip_on=True)
        axes.add_patch(p)


class ApertureGraphic(MatrixGraphic):
    def drawAt(self, z, axes, showLabels=False):
        """ Currently nothing specific to draw because any
        aperture for any object is drawn with drawAperture()
        """
        return


class MatrixGroupGraphic(MatrixGraphic):
    def __init__(self, matrixGroup: MatrixGroup):
        self.matrixGroup = matrixGroup
        super().__init__(matrixGroup)

    @property
    def L(self):
        L = 0
        for element in self.matrixGroup.elements:
            L += element.L
        return L

    def drawAt(self, z, axes, showLabels=True):
        """ Draw each element of this group """
        for element in self.matrixGroup:
            graphic = Graphic(element)
            graphic.drawAt(z, axes)
            graphic.drawAperture(z, axes)

            if showLabels:
                graphic.drawLabels(z, axes)
            z += graphic.L

    def drawPointsOfInterest(self, z, axes):
        """
        Labels of general points of interest are drawn below the
        axis, at 25% of the largest diameter.

        AS and FS are drawn at 110% of the largest diameter
        """
        labels = {}  # Gather labels at same z

        zElement = 0
        # For the group as a whole, then each element
        for pointOfInterest in self.matrixGroup.pointsOfInterest(z=zElement):
            zStr = "{0:3.3f}".format(pointOfInterest['z'])
            label = pointOfInterest['label']
            if zStr in labels:
                labels[zStr] = labels[zStr] + ", " + label
            else:
                labels[zStr] = label

        # Points of interest for each element
        for element in self.matrixGroup.elements:
            pointsOfInterest = element.pointsOfInterest(zElement)

            for pointOfInterest in pointsOfInterest:
                zStr = "{0:3.3f}".format(pointOfInterest['z'])
                label = pointOfInterest['label']
                if zStr in labels:
                    labels[zStr] = labels[zStr] + ", " + label
                else:
                    labels[zStr] = label
            zElement += element.L

        halfHeight = self.matrixGroup.largestDiameter() / 2
        for zStr, label in labels.items():
            z = float(zStr)
            axes.annotate(label, xy=(z, 0.0), xytext=(z, -halfHeight * 0.5),
                          xycoords='data', fontsize=12,
                          ha='center', va='bottom')


class AchromatDoubletLensGraphic(MatrixGroupGraphic):
    def drawAt(self, z, axes, showLabels=False):
        """ Draw the doublet as two dielectric of different colours.

        An arc would be perfect, but matplotlib does not allow to fill
        an arc, hence we must use a patch and Bezier curve.
        We might as well draw it properly: it is possible to draw a
        quadratic bezier curve that looks like an arc, see:
        https://pomax.github.io/bezierinfo/#circles_cubic

        Because the element can be flipped with flipOrientation()
        we collect information from the list of elements.
        """
        R1 = self.matrixGroup.elements[0].R
        tc1 = self.matrixGroup.elements[1].L
        R2 = self.matrixGroup.elements[2].R
        tc2 = self.matrixGroup.elements[3].L
        R3 = self.matrixGroup.elements[4].R

        h = self.matrixGroup.largestDiameter / 2.0
        v1 = z
        phi1 = math.asin(h / abs(R1))
        delta1 = R1 * (1.0 - math.cos(phi1))
        ctl1 = abs((1.0 - math.cos(phi1)) / math.sin(phi1) * R1)
        corner1 = v1 + delta1

        v2 = v1 + tc1
        phi2 = math.asin(h / abs(R2))
        delta2 = R2 * (1.0 - math.cos(phi2))
        ctl2 = abs((1.0 - math.cos(phi2)) / math.sin(phi2) * R2)
        corner2 = v2 + delta2

        v3 = z + tc1 + tc2
        phi3 = math.asin(h / abs(R3))
        delta3 = R3 * (1.0 - math.cos(phi3))
        ctl3 = abs((1.0 - math.cos(phi3)) / math.sin(phi3) * R3)
        corner3 = v3 + delta3

        Path = mpath.Path
        p1 = patches.PathPatch(
            Path([(corner1, -h), (v1, -ctl1), (v1, 0),
                  (v1, 0), (v1, ctl1), (corner1, h),
                  (corner2, h), (v2, ctl2), (v2, 0),
                  (v2, 0), (v2, -ctl2), (corner2, -h),
                  (corner1, -h)],
                 [Path.MOVETO, Path.CURVE3, Path.CURVE3,
                  Path.LINETO, Path.CURVE3, Path.CURVE3,
                  Path.LINETO, Path.CURVE3, Path.CURVE3,
                  Path.LINETO, Path.CURVE3, Path.CURVE3,
                  Path.LINETO]),
            color=[0.85, 0.95, 0.95],
            fill=True,
            transform=axes.transData)

        p2 = patches.PathPatch(
            Path([(corner2, -h), (v2, -ctl2), (v2, 0),
                  (v2, 0), (v2, ctl2), (corner2, h),
                  (corner3, h), (v3, ctl3), (v3, 0),
                  (v3, 0), (v3, -ctl3), (corner3, -h),
                  (corner2, -h)],
                 [Path.MOVETO, Path.CURVE3, Path.CURVE3,
                  Path.LINETO, Path.CURVE3, Path.CURVE3,
                  Path.LINETO, Path.CURVE3, Path.CURVE3,
                  Path.LINETO, Path.CURVE3, Path.CURVE3,
                  Path.LINETO]),
            color=[0.80, 0.90, 0.95],
            fill=True,
            transform=axes.transData)

        axes.add_patch(p1)
        axes.add_patch(p2)
        if showLabels:
            self.drawLabels(z, axes)

        self.drawAperture(z, axes)

    def drawAperture(self, z, axes):
        """ Draw the aperture size for this element.
        The lens requires special care because the corners are not
        separated by self.L: the curvature makes the edges shorter.
        We are picky and draw it right.
        """

        if self.matrixGroup.apertureDiameter != float('+Inf'):
            R1 = self.matrixGroup.elements[0].R
            tc1 = self.matrixGroup.elements[1].L
            R2 = self.matrixGroup.elements[2].R
            tc2 = self.matrixGroup.elements[3].L
            R3 = self.matrixGroup.elements[4].R

            h = self.matrixGroup.largestDiameter / 2.0
            phi1 = math.asin(h / abs(R1))
            corner1 = z + R1 * (1.0 - math.cos(phi1))

            phi3 = math.asin(h / abs(R3))
            corner3 = z + tc1 + tc2 + R3 * (1.0 - math.cos(phi3))

            axes.add_patch(patches.Polygon(
                [[corner1, h], [corner3, h]],
                linewidth=3,
                closed=False,
                color='0.7'))
            axes.add_patch(patches.Polygon(
                [[corner1, -h], [corner3, -h]],
                linewidth=3,
                closed=False,
                color='0.7'))


class SingletLensGraphic(MatrixGroupGraphic):
    def drawAt(self, z, axes, showLabels=False):
        """ Draw the doublet as two dielectric of different colours.

        An arc would be perfect, but matplotlib does not allow to fill
        an arc, hence we must use a patch and Bezier curve.
        We might as well draw it properly: it is possible to draw a
        quadratic bezier curve that looks like an arc, see:
        https://pomax.github.io/bezierinfo/#circles_cubic

        Because the element can be flipped with flipOrientation()
        we collect information from the list of elements.
        """
        R1 = self.matrixGroup.elements[0].R
        tc = self.matrixGroup.elements[1].L
        R2 = self.matrixGroup.elements[2].R

        h = self.matrixGroup.largestDiameter / 2.0
        v1 = z
        phi1 = math.asin(h / abs(R1))
        delta1 = R1 * (1.0 - math.cos(phi1))
        ctl1 = abs((1.0 - math.cos(phi1)) / math.sin(phi1) * R1)
        corner1 = v1 + delta1

        v2 = v1 + tc
        phi2 = math.asin(h / abs(R2))
        delta2 = R2 * (1.0 - math.cos(phi2))
        ctl2 = abs((1.0 - math.cos(phi2)) / math.sin(phi2) * R2)
        corner2 = v2 + delta2

        Path = mpath.Path
        p1 = patches.PathPatch(
            Path([(corner1, -h), (v1, -ctl1), (v1, 0),
                  (v1, 0), (v1, ctl1), (corner1, h),
                  (corner2, h), (v2, ctl2), (v2, 0),
                  (v2, 0), (v2, -ctl2), (corner2, -h),
                  (corner1, -h)],
                 [Path.MOVETO, Path.CURVE3, Path.CURVE3,
                  Path.LINETO, Path.CURVE3, Path.CURVE3,
                  Path.LINETO, Path.CURVE3, Path.CURVE3,
                  Path.LINETO, Path.CURVE3, Path.CURVE3,
                  Path.LINETO]),
            color=[0.85, 0.95, 0.95],
            fill=True,
            transform=axes.transData)

        axes.add_patch(p1)
        if showLabels:
            self.drawLabels(z, axes)

        self.drawAperture(z, axes)

    def drawAperture(self, z, axes):
        """ Draw the aperture size for this element.
        The lens requires special care because the corners are not
        separated by self.L: the curvature makes the edges shorter.
        We are picky and draw it right.
        """

        if self.matrixGroup.apertureDiameter != float('+Inf'):
            R1 = self.matrixGroup.elements[0].R
            tc = self.matrixGroup.elements[1].L
            R2 = self.matrixGroup.elements[2].R

            h = self.matrixGroup.largestDiameter / 2.0
            phi1 = math.asin(h / abs(R1))
            corner1 = z + R1 * (1.0 - math.cos(phi1))

            phi2 = math.asin(h / abs(R2))
            corner2 = z + tc + R2 * (1.0 - math.cos(phi2))

            axes.add_patch(patches.Polygon(
                [[corner1, h], [corner2, h]],
                linewidth=3,
                closed=False,
                color='0.7'))
            axes.add_patch(patches.Polygon(
                [[corner1, -h], [corner2, -h]],
                linewidth=3,
                closed=False,
                color='0.7'))


class ObjectiveGraphic(MatrixGroupGraphic):
    def __init__(self, objective: Objective):
        super().__init__(objective)
        self.matrixGroup = objective

    def drawAperture(self, z, axes):
        # This MatrixGroup is special: we want to use apertureDiameter as the back aperture
        # but we don't want to draw it becuase it looks like garbage.  Each element will
        # draw its own aperture, so that is ok.
        return

    def drawAt(self, z, axes, showLabels=False):
        L = self.matrixGroup.focusToFocusLength
        f = self.matrixGroup.f
        wd = self.matrixGroup.workingDistance
        halfHeight = self.matrixGroup.backAperture / 2
        shoulder = halfHeight / self.matrixGroup.NA

        points = [[0, halfHeight],
                  [(L - shoulder), halfHeight],
                  [(L - wd), self.matrixGroup.frontAperture / 2],
                  [(L - wd), -self.matrixGroup.frontAperture / 2],
                  [(L - shoulder), -halfHeight],
                  [0, -halfHeight]]

        if self.matrixGroup.isFlipped:
            trans = transforms.Affine2D().scale(-1).translate(tx=z + L, ty=0) + axes.transData
        else:
            trans = transforms.Affine2D().translate(tx=z, ty=0) + axes.transData

        axes.add_patch(patches.Polygon(
            points,
            linewidth=1, linestyle='--', closed=True,
            color='k', fill=False, transform=trans))

        self.drawCardinalPoints(z, axes)

        for element in self.matrixGroup.elements:
            graphic = Graphic(element)
            graphic.drawAperture(z, axes)
            z += graphic.L


class Graphic:
    def __new__(cls, element):
        if type(element) is AchromatDoubletLens:
            return AchromatDoubletLensGraphic(element)
        if type(element) is SingletLens:
            return SingletLensGraphic(element)
        if issubclass(type(element), Objective):
            return ObjectiveGraphic(element)
        if issubclass(type(element), MatrixGroup):
            return MatrixGroupGraphic(element)

        if type(element) is Lens:
            return LensGraphic(element)
        if type(element) is Space:
            return SpaceGraphic(element)
        if type(element) is DielectricInterface:
            return DielectricInterfaceGraphic(element)
        if type(element) is DielectricSlab:
            return DielectricSlabGraphic(element)
        if type(element) is Aperture:
            return ApertureGraphic(element)
        else:
            return MatrixGraphic(element)<|MERGE_RESOLUTION|>--- conflicted
+++ resolved
@@ -1,15 +1,10 @@
-from .matrixgroup import MatrixGroup
-from .specialtylenses import *
+from typing import List, Union
 import matplotlib.pyplot as plt
-<<<<<<< HEAD
-from typing import List, Union
-=======
-from matplotlib import path as mpath
->>>>>>> fb07e05d
 import matplotlib.patches as patches
 from matplotlib import path as mpath
 from .matrix import *
 from .matrixgroup import *
+from .specialtylenses import *
 
 
 class Figure:
@@ -201,10 +196,7 @@
             self.drawEntrancePupil(z=0)
 
         self.drawElements(self.path.elements)
-<<<<<<< HEAD
-
-=======
->>>>>>> fb07e05d
+
         if self.path.showPointsOfInterest:
             self.drawPointsOfInterest(z=0)
             self.drawStops(z=0)
@@ -403,28 +395,16 @@
                 closed=False,
                 color='r'))
 
-<<<<<<< HEAD
-    def drawElements(self, elements, z=0):
-        z = z
-        for element in elements:
-            if issubclass(type(element), MatrixGroup):  # recursive for systems and objectives
-                z = self.drawElements(element.elements, z=z)
-                continue
-            graphic = self.graphicOf(element)
-=======
     def drawElements(self, elements):
         z = 0
         for element in elements:
             graphic = Graphic(element)
->>>>>>> fb07e05d
             graphic.drawAt(z, self.axes)
             graphic.drawAperture(z, self.axes)
 
             if self.path.showElementLabels:
                 graphic.drawLabels(z, self.axes)
-<<<<<<< HEAD
-            z += element.L
-        return z
+            z += graphic.L
 
     def rayTraceLines(self, onlyChiefAndMarginalRays,
                       removeBlockedRaysCompletely=True):
@@ -496,23 +476,6 @@
             # else: # ray will simply stop drawing from here
         return x, y
 
-    def graphicOf(self, element):
-        if type(element) is Lens:
-            return LensGraphic(element)
-        if type(element) is Space:
-            return SpaceGraphic(element)
-        if type(element) is DielectricInterface:
-            return DielectricInterfaceGraphic(element)
-        if type(element) is DielectricSlab:
-            return DielectricSlabGraphic(element)
-        if type(element) is Aperture:
-            return ApertureGraphic(element)
-        else:
-            return MatrixGraphic(element)
-=======
-            z += graphic.L
->>>>>>> fb07e05d
-
     def axesToDataScale(self):
         """ Display dimensions in data units.
         Used to properly draw elements on the display

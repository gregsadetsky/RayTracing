<?xml version="1.0" encoding="UTF-8"?>
<project version="4">
  <component name="JavaScriptSettings">
    <option name="languageLevel" value="ES6" />
  </component>
<<<<<<< HEAD
  <component name="ProjectRootManager" version="2" project-jdk-name="Python 3.7 (BigData-ImageAnalysis)" project-jdk-type="Python SDK" />
=======
  <component name="ProjectRootManager" version="2" project-jdk-name="Python 3.7 (BigData-ImageAnalysis) (3)" project-jdk-type="Python SDK" />
>>>>>>> 0d52249b
</project><|MERGE_RESOLUTION|>--- conflicted
+++ resolved
@@ -3,9 +3,7 @@
   <component name="JavaScriptSettings">
     <option name="languageLevel" value="ES6" />
   </component>
-<<<<<<< HEAD
-  <component name="ProjectRootManager" version="2" project-jdk-name="Python 3.7 (BigData-ImageAnalysis)" project-jdk-type="Python SDK" />
-=======
+
   <component name="ProjectRootManager" version="2" project-jdk-name="Python 3.7 (BigData-ImageAnalysis) (3)" project-jdk-type="Python SDK" />
->>>>>>> 0d52249b
+
 </project>